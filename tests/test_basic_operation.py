--- conflicted
+++ resolved
@@ -45,11 +45,7 @@
     assert node1.has_needed_replication_slots()
     assert node2.has_needed_replication_slots()
 
-<<<<<<< HEAD
-def test_004_read_from_secondary():
-=======
 def test_005_read_from_secondary():
->>>>>>> de7fdc50
     results = node2.run_sql_query("SELECT * FROM t1")
     assert results == [(1,), (2,)]
 
@@ -136,11 +132,7 @@
 # replication, we check that we still have a replication slot for the other
 # node.
 #
-<<<<<<< HEAD
-def test_015_multiple_manual_failover_verify_replication_slots():
-=======
 def test_018_multiple_manual_failover_verify_replication_slots():
->>>>>>> de7fdc50
     print()
 
     print("Calling pgautofailover.failover() on the monitor")
@@ -155,12 +147,6 @@
     monitor.failover()
     assert node2.wait_until_state(target_state="primary")
     assert node3.wait_until_state(target_state="secondary")
-<<<<<<< HEAD
-
-    assert node2.has_needed_replication_slots()
-    assert node3.has_needed_replication_slots()
-=======
->>>>>>> de7fdc50
 
     assert node2.has_needed_replication_slots()
     assert node3.has_needed_replication_slots()
