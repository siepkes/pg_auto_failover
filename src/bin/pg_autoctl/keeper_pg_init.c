/*
 * src/bin/pg_autoctl/keeper_init.c
 *     Keeper initialisation.
 *
 * Copyright (c) Microsoft Corporation. All rights reserved.
 * Licensed under the PostgreSQL License.
 *
 */

#include <inttypes.h>
#include <stdbool.h>
#include <unistd.h>

#include "cli_common.h"
#include "debian.h"
#include "defaults.h"
#include "env_utils.h"
#include "fsm.h"
#include "keeper.h"
#include "keeper_config.h"
#include "keeper_pg_init.h"
#include "log.h"
#include "monitor.h"
#include "parsing.h"
#include "pgctl.h"
#include "pghba.h"
#include "pgsetup.h"
#include "pgsql.h"
#include "service_keeper_init.h"
#include "state.h"


/*
 * We keep track of the fact that we had non-fatal warnings during `pg_autoctl
 * keeper init`: in that case the init step is considered successful, yet users
 * have extra actions to take care of.
 *
 * The only such case supported as of now is failure to `master_activate_node`.
 * In that case the `pg_autoctl create` job is done: we have registered the
 * node to the monitor and the coordinator. The operator should now take action
 * to make it possible to activate the node, and those actions require a
 * running PostgreSQL instance.
 */
bool keeperInitWarnings = false;

static bool keeper_pg_init_and_register_primary(Keeper *keeper);
static bool reach_initial_state(Keeper *keeper);
static bool wait_until_primary_is_ready(Keeper *config,
										MonitorAssignedState *assignedState);
static bool wait_until_primary_has_created_our_replication_slot(Keeper *keeper,
																MonitorAssignedState *
																assignedState);
static bool keeper_pg_init_node_active(Keeper *keeper);

/*
 * keeper_pg_init initializes a pg_autoctl keeper and its local PostgreSQL.
 *
 * Depending on whether we have a monitor or not in the config (see
 * --without-monitor), then we call into keeper_pg_init_and_register or
 * keeper_pg_init_fsm.
 */
bool
keeper_pg_init(Keeper *keeper)
{
	KeeperConfig *config = &(keeper->config);

	log_trace("keeper_pg_init: monitor is %s",
			  config->monitorDisabled ? "disabled" : "enabled");

	return service_keeper_init(keeper);
}


/*
 * keeper_pg_init_and_register initializes a pg_autoctl keeper and its local
 * PostgreSQL instance. Registering a PostgreSQL instance to the monitor is a 3
 * states story:
 *
 * - register as INIT, the monitor decides your role (primary or secondary),
 *   and the keeper only does that when the local PostgreSQL instance does not
 *   exist yet.
 *
 * - register as SINGLE, when a PostgreSQL instance exists and is not in
 *   recovery.
 *
 * - register as INIT then being assigned WAIT_STANDBY, then the keeper should
 *   busy loop (every 1s or something) until the Primary state is WAIT_STANDBY,
 *   so that we can pg_basebackup and move through the CATCHINGUP state.
 *
 * In any case, the Keeper implements the first transition after registration
 * directly, within the `pg_autoctl create` command itself, not waiting until
 * the first loop when the keeper service starts. Once `pg_autoctl create` is
 * done, PostgreSQL is known to be running in the proper state.
 */
bool
keeper_pg_init_and_register(Keeper *keeper)
{
	KeeperConfig *config = &(keeper->config);

	/*
	 * The initial state we may register in depend on the current PostgreSQL
	 * instance that might exist or not at PGDATA.
	 */
	PostgresSetup *pgSetup = &(config->pgSetup);
	bool postgresInstanceExists = pg_setup_pgdata_exists(pgSetup);
	bool postgresInstanceIsRunning = pg_setup_is_running(pgSetup);
	PostgresRole postgresRole = pg_setup_role(pgSetup);
	bool postgresInstanceIsPrimary = postgresRole == POSTGRES_ROLE_PRIMARY;

	if (postgresInstanceExists)
	{
		if (!keeper_ensure_pg_configuration_files_in_pgdata(config))
		{
			log_fatal("Failed to setup your Postgres instance "
					  "the PostgreSQL way, see above for details");
			return false;
		}
	}

	/*
	 * If we don't have a state file, we consider that we're initializing from
	 * scratch and can move on, nothing to do here.
	 */
	if (file_exists(config->pathnames.init))
	{
		return keeper_pg_init_continue(keeper);
	}

	if (file_exists(config->pathnames.state))
	{
		if (createAndRun)
		{
			if (!keeper_init(keeper, config))
			{
				return false;
			}
		}
		else
		{
			log_fatal("The state file \"%s\" exists and "
					  "there's no init in progress", config->pathnames.state);
			log_info("HINT: use `pg_autoctl run` to start the service.");
			exit(EXIT_CODE_QUIT);
		}
		return createAndRun;
	}

	/*
	 * When the monitor is disabled, we're almost done. All that is left is
	 * creating a state file with our nodeId as from the --node-id parameter.
	 * The value is found in the global variable monitorDisabledNodeId.
	 */
	if (config->monitorDisabled)
	{
		return keeper_init_fsm(keeper);
	}

	/*
	 * If the local Postgres instance does not exist, we have two possible
	 * choices: either we're the only one in our group, or we are joining a
	 * group that already exists.
	 *
	 * The situation is decided by the Monitor, which implements transaction
	 * semantics and safe concurrency approach, needed here in case other
	 * keeper are concurrently registering other nodes.
	 *
	 * So our strategy is to ask the monitor to pick a state for us and then
	 * implement whatever was decided. After all PGDATA does not exists yet so
	 * we can decide to either pg_ctl initdb or pg_basebackup to create it.
	 */
	if (!postgresInstanceExists)
	{
		if (!keeper_register_and_init(keeper, INIT_STATE))
		{
			log_error("Failed to register the existing local Postgres node "
					  "\"%s:%d\" running at \"%s\""
					  "to the pg_auto_failover monitor at %s, "
					  "see above for details",
					  config->hostname, config->pgSetup.pgport,
					  config->pgSetup.pgdata, config->monitor_pguri);
			return false;
		}

		log_info("Successfully registered as \"%s\" to the monitor.",
				 NodeStateToString(keeper->state.assigned_role));

		return reach_initial_state(keeper);
	}

	/*
	 * Ok so there's already a Postgres instance that exists in $PGDATA.
	 *
	 * If it's running and is a primary, we can register it as it is and expect
	 * a SINGLE state from the monitor.
	 *
	 * If it's running and is not a primary, we don't know how to handle the
	 * situation yet: the already existing secondary is using its own
	 * replication slot and primary conninfo string (with username, password,
	 * SSL setup, etc).
	 */
	if (postgresInstanceIsRunning)
	{
		if (postgresInstanceIsPrimary)
		{
			log_info("Registering Postgres system %" PRIu64
					 " running on port %d with pid %d found at \"%s\"",
					 pgSetup->control.system_identifier,
					 pgSetup->pidFile.port,
					 pgSetup->pidFile.pid,
					 pgSetup->pgdata);

			return keeper_pg_init_and_register_primary(keeper);
		}
		else
		{
			log_error("pg_autoctl doesn't know how to register an already "
					  "existing standby server at the moment");
			return false;
		}
	}

	/*
	 * Ok so there's a Postgres instance that exists in $PGDATA and it's not
	 * running at the moment. We have run pg_controldata on the instance and we
	 * do have its system_identifier. Using it to register, we have two cases:
	 *
	 * - either we are the first node in our group and all is good, we can
	 *   register the current PGDATA as a SINGLE, maybe promoting it to being a
	 *   primary,
	 *
	 * - or a primary node already is registered in our group, and we are going
	 *   to join it as a secondary: that is only possible when the
	 *   system_identifier of the other nodes in the group are all the same,
	 *   which the monitor checks for us in a way that registration fails when
	 *   that's not the case.
	 */
	if (postgresInstanceExists && !postgresInstanceIsRunning)
	{
		log_info("Registering Postgres system %" PRIu64 " found at \"%s\"",
				 pgSetup->control.system_identifier,
				 pgSetup->pgdata);

		if (!keeper_register_and_init(keeper, INIT_STATE))
		{
			log_error("Failed to register the existing local Postgres node "
					  "\"%s:%d\" running at \"%s\""
					  "to the pg_auto_failover monitor at %s, "
					  "see above for details",
					  config->hostname, config->pgSetup.pgport,
					  config->pgSetup.pgdata, config->monitor_pguri);
			return false;
		}

		log_info("Successfully registered as \"%s\" to the monitor.",
				 NodeStateToString(keeper->state.assigned_role));

		return reach_initial_state(keeper);
	}

	/* unknown case, the logic above is faulty, at least admit we're defeated */
	log_error("Failed to recognise the current initialisation environment");

	log_debug("pg exists: %s", postgresInstanceExists ? "yes" : "no");
	log_debug("pg is primary: %s", postgresInstanceIsPrimary ? "yes" : "no");

	return false;
}


/*
 * keeper_pg_init_and_register_primary registers a local Postgres instance that
 * is known to be a primary: Postgres is running and SELECT pg_is_in_recovery()
 * returns false.
 */
static bool
keeper_pg_init_and_register_primary(Keeper *keeper)
{
	KeeperConfig *config = &(keeper->config);
	PostgresSetup *pgSetup = &(config->pgSetup);
	char absolutePgdata[PATH_MAX];

	log_info("A postgres directory already exists at \"%s\", registering "
			 "as a single node",
			 realpath(pgSetup->pgdata, absolutePgdata));

	/* register to the monitor in the expected state directly */
	if (!keeper_register_and_init(keeper, SINGLE_STATE))
	{
		log_error("Failed to register the existing local Postgres node "
				  "\"%s:%d\" running at \"%s\""
				  "to the pg_auto_failover monitor at %s, "
				  "see above for details",
				  config->hostname, config->pgSetup.pgport,
				  config->pgSetup.pgdata, config->monitor_pguri);
	}

	log_info("Successfully registered as \"%s\" to the monitor.",
			 NodeStateToString(keeper->state.assigned_role));

	return reach_initial_state(keeper);
}


/*
 * keeper_pg_init_continue attempts to continue a `pg_autoctl create` that
 * failed through in the middle. A particular case of interest is trying to
 * init with a stale file lying around.
 *
 * When we initialize and register to the monitor, we create two files: the
 * init file and the state file. When the init is done, we remove the init file
 * and never create it again. Which means that when the init file exists, we
 * know we were interrupted in the middle of the init step, after having
 * registered to the monitor: that's when we create the init file.
 */
bool
keeper_pg_init_continue(Keeper *keeper)
{
	KeeperStateData *keeperState = &(keeper->state);
	KeeperStateInit *initState = &(keeper->initState);
	KeeperConfig *config = &(keeper->config);

	/* initialize our keeper state and read the state file */
	if (!keeper_init(keeper, config))
	{
		/* errors have already been logged */
		return false;
	}

	/* also read the init state file */
	if (!keeper_init_state_read(initState, config->pathnames.init))
	{
		log_fatal("Failed to restart from previous keeper init attempt");
		log_info("HINT: use `pg_autoctl drop node` to retry in a clean state");
		return false;
	}

	log_info("Continuing from a previous `pg_autoctl create` failed attempt");
	log_info("PostgreSQL state at registration time was: %s",
			 PreInitPostgreInstanceStateToString(initState->pgInitState));

	/*
	 * TODO: verify the information in the state file against the information
	 * in the monitor and decide if it's stale or not.
	 */

	/*
	 * Also update the groupId and replication slot name in the configuration
	 * file, from the keeper state file: we might not have reached a point
	 * where the configuration changes have been saved to disk in the previous
	 * attempt.
	 */
	if (!keeper_config_update(&(keeper->config),
							  keeperState->current_node_id,
							  keeperState->current_group))
	{
		log_error("Failed to update the configuration file with the groupId %d "
				  "and the nodeId %d",
				  keeperState->current_group,
				  keeperState->current_node_id);
		return false;
	}

	/*
	 * If we have an init file and the state file looks good, then the
	 * operation that failed was removing the init state file.
	 */
	if (keeper->state.current_role == keeper->state.assigned_role &&
		(keeper->state.current_role == SINGLE_STATE ||
		 keeper->state.current_role == CATCHINGUP_STATE))
	{
		return unlink_file(config->pathnames.init);
	}

	if (config->monitorDisabled)
	{
		return true;
	}
	else
	{
		return reach_initial_state(keeper);
	}
}


/*
 * reach_initial_state implements the first FSM transition.
 *
 * When asked by the monitor to reach the WAIT_STANDBY state, we know we are
 * going to then move forward to the CATCHINGUP state, and this is the
 * interesting transition here: we might fail to setup the Streaming
 * Replication.
 *
 * Being nice to the user, we're going to implement that extra step during the
 * `pg_autoctl create` command, so that we can detect and fix any error before
 * sarting as a service.
 */
static bool
reach_initial_state(Keeper *keeper)
{
	KeeperConfig *config = &(keeper->config);

	log_trace("reach_initial_state: %s to %s",
			  NodeStateToString(keeper->state.current_role),
			  NodeStateToString(keeper->state.assigned_role));

	/*
	 * To move from current_role to assigned_role, we call in the FSM.
	 */
	if (!keeper_fsm_reach_assigned_state(keeper))
	{
		/* errors have already been logged */
		return false;
	}

	/*
	 * We have extra work to do after the FSM transition is done.
	 *
	 * The goal here is to be as user friendly as possible: make sure that when
	 * the initialization is done, our pg_auto_failover situation is as
	 * expected. So we go the extra mile here.
	 */
	switch (keeper->state.assigned_role)
	{
		case CATCHINGUP_STATE:
		{
			/*
			 * Well we're good then, there's nothing else for us to do.
			 *
			 * This might happen when doing `pg_autoctl create` on an already
			 * initialized cluster, or when running the command for the second
			 * time after fixing a glitch in the setup or the environment.
			 */
			break;
		}

		case WAIT_STANDBY_STATE:
		{
			/*
			 * Now the transition from INIT_STATE to WAIT_STANDBY_STATE consist
			 * of doing nothing on the keeper's side: we are just waiting until
			 * the primary has updated its HBA setup with our hostname.
			 */
			MonitorAssignedState assignedState = { 0 };

			/* busy loop until we are asked to be in CATCHINGUP_STATE */
			if (!wait_until_primary_is_ready(keeper, &assignedState))
			{
				/* errors have already been logged */
				return false;
			}

			/*
			 * Now that we are asked to catch up, it means the primary is ready
			 * for us to pg_basebackup, which allows the local instance to then
			 * reach goal state SECONDARY:
			 */
			if (!keeper_fsm_reach_assigned_state(keeper))
			{
				/* errors have already been logged */
				return false;
			}

			/*
			 * Because we did contact the monitor, we need to update our
			 * partial local cache of the monitor's state. That updates the
			 * cache both in memory and on-disk.
			 */
			if (!keeper_update_state(keeper,
									 assignedState.nodeId,
									 assignedState.groupId,
									 assignedState.state,
									 true))
			{
				log_error("Failed to update keepers's state");
				return false;
			}

			/*
			 * We insist on using the realpath(3) for PGDATA in the config, and
			 * now is a good time to check this, because we just created the
			 * directory.
			 */
			if (!keeper_config_update_with_absolute_pgdata(&(keeper->config)))
			{
				/* errors have already been logged */
				return false;
			}

			break;
		}

		case SINGLE_STATE:
		{
			/* it's all done in the INIT ➜ SINGLE transition now. */
			break;
		}

		default:

			/* we don't support any other state at initialization time */
			log_error("reach_initial_state: don't know how to read state %s",
					  NodeStateToString(keeper->state.assigned_role));
			return false;
	}

	/*
	 * The initialization is done, publish the new current state to the
	 * monitor.
	 */
	if (!keeper_pg_init_node_active(keeper))
	{
		/* errors have been logged already */
		return false;
	}

	/* everything went fine, get rid of the init state file */
	return unlink_file(config->pathnames.init);
}


/*
 * wait_until_primary_is_ready calls monitor_node_active every second until the
 * monitor tells us that we can move from our current state
 * (WAIT_STANDBY_STATE) to CATCHINGUP_STATE, which only happens when the
 * primary successfully prepared for Streaming Replication.
 */
static bool
wait_until_primary_is_ready(Keeper *keeper,
							MonitorAssignedState *assignedState)
{
	bool pgIsRunning = false;
	char currrentLSN[PG_LSN_MAXLENGTH] = "0/0";
	char *pgsrSyncState = "";
	int errors = 0, tries = 0;
	bool firstLoop = true;

	/* wait until the primary is ready for us to pg_basebackup */
	do {
		bool groupStateHasChanged = false;

		if (firstLoop)
		{
			firstLoop = false;
		}
		else
		{
			Monitor *monitor = &(keeper->monitor);
			KeeperStateData *keeperState = &(keeper->state);
			int timeoutMs = PG_AUTOCTL_KEEPER_SLEEP_TIME * 1000;

<<<<<<< HEAD
=======
			(void) pgsql_listen(&(monitor->notificationClient), &((char *){ 0 }));
			bool groupStateHasChanged = false;

>>>>>>> 8b61e509
			(void) monitor_wait_for_state_change(monitor,
												 keeper->config.formation,
												 keeperState->current_group,
												 keeperState->current_node_id,
												 timeoutMs,
												 &groupStateHasChanged);
			pgsql_finish(&(monitor->notificationClient));
		}

		if (!monitor_node_active(&(keeper->monitor),
								 keeper->config.formation,
								 keeper->state.current_node_id,
								 keeper->state.current_group,
								 keeper->state.current_role,
								 pgIsRunning,
								 currrentLSN,
								 pgsrSyncState,
								 assignedState))
		{
			++errors;

			log_warn("Failed to contact the monitor at \"%s\"",
					 keeper->config.monitor_pguri);

			if (errors > 5)
			{
				log_error("Failed to contact the monitor 5 times in a row now, "
						  "so we stop trying. You can do `pg_autoctl create` "
						  "to retry and finish the local setup");
				return false;
			}
		}

		/* if state has changed, we didn't wait for a full timeout */
		if (!groupStateHasChanged)
		{
			++tries;
		}

		if (tries == 3)
		{
			log_info("Still waiting for the monitor to drive us to state \"%s\"",
					 NodeStateToString(CATCHINGUP_STATE));
			log_warn("Please make sure that the primary node is currently "
					 "running `pg_autoctl run` and contacting the monitor.");
		}

		log_trace("wait_until_primary_is_ready: %s",
				  NodeStateToString(assignedState->state));
	} while (assignedState->state != CATCHINGUP_STATE);

	/*
	 * Update our state with the result from the monitor now.
	 */
	if (!keeper_update_state(keeper,
							 assignedState->nodeId,
							 assignedState->groupId,
							 assignedState->state,
							 true))
	{
		log_error("Failed to update keepers's state");
		return false;
	}

	/* Now make sure the replication slot has been created on the primary */
	return wait_until_primary_has_created_our_replication_slot(keeper,
															   assignedState);
}


/*
 * wait_until_primary_has_created_our_replication_slot loops over querying the
 * primary server until it has created our replication slot.
 *
 * When assigned CATCHINGUP_STATE, in some cases the primary might not be ready
 * yet. That might happen when all the other standby nodes are in maintenance
 * and the primary is already in the WAIT_PRIMARY state.
 */
static bool
wait_until_primary_has_created_our_replication_slot(Keeper *keeper,
													MonitorAssignedState *assignedState)
{
	int errors = 0, tries = 0;
	bool firstLoop = true;

	KeeperConfig *config = &(keeper->config);
	LocalPostgresServer *postgres = &(keeper->postgres);
	ReplicationSource *upstream = &(postgres->replicationSource);
	NodeAddress primaryNode = { 0 };

	bool hasReplicationSlot = false;

	if (!keeper_get_primary(keeper, &primaryNode))
	{
		/* errors have already been logged */
		return false;
	}

	if (!standby_init_replication_source(postgres,
										 &primaryNode,
										 PG_AUTOCTL_REPLICA_USERNAME,
										 config->replication_password,
										 config->replication_slot_name,
										 config->maximum_backup_rate,
										 config->backupDirectory,
										 NULL, /* no targetLSN */
										 config->pgSetup.ssl,
										 assignedState->nodeId))
	{
		/* can't happen at the moment */
		return false;
	}

	do {
		if (firstLoop)
		{
			firstLoop = false;
		}
		else
		{
			sleep(PG_AUTOCTL_KEEPER_SLEEP_TIME);
		}

		if (!upstream_has_replication_slot(upstream,
										   &(config->pgSetup),
										   &hasReplicationSlot))
		{
			++errors;

			log_warn("Failed to contact the primary node %d \"%s\" (%s:%d)",
					 primaryNode.nodeId,
					 primaryNode.name,
					 primaryNode.host,
					 primaryNode.port);

			if (errors > 5)
			{
				log_error("Failed to contact the primary 5 times in a row now, "
						  "so we stop trying. You can do `pg_autoctl create` "
						  "to retry and finish the local setup");
				return false;
			}
		}

		++tries;

		if (!hasReplicationSlot && tries == 3)
		{
			log_info("Still waiting for the to create our replication slot");
			log_warn("Please make sure that the primary node is currently "
					 "running `pg_autoctl run` and contacting the monitor.");
		}
	} while (!hasReplicationSlot);

	return true;
}


/*
 * create_database_and_extension does the following:
 *
 *  - ensures PostgreSQL is running
 *  - create the proper role with login
 *  - to be able to fetch pg_hba.conf location and edit it for pg_autoctl
 *  - then createdb pgSetup.dbname, which might not be postgres
 *  - and restart PostgreSQL with the new setup, to make it active/current
 *  - finally when pgKind is Citus, create the citus extension
 *
 * When pgKind is Citus, the setup we install in step 2 contains the
 * shared_preload_libraries = 'citus' entry, so we can proceed with create
 * extension citus after the restart.
 */
bool
create_database_and_extension(Keeper *keeper)
{
	KeeperConfig *config = &(keeper->config);
	PostgresSetup *pgSetup = &(config->pgSetup);
	LocalPostgresServer *postgres = &(keeper->postgres);
	PGSQL *pgsql = &(postgres->sqlClient);

	LocalPostgresServer initPostgres = { 0 };
	PostgresSetup initPgSetup = { 0 };
	bool missingPgdataIsOk = false;
	bool pgIsNotRunningIsOk = true;
	char hbaFilePath[MAXPGPATH];

	log_trace("create_database_and_extension");

	/* we didn't start PostgreSQL yet, also we just ran initdb */
	sformat(hbaFilePath, MAXPGPATH, "%s/pg_hba.conf", pgSetup->pgdata);

	/*
	 * The Postgres URI given to the user by our facility is going to use
	 * --dbname and --hostname, as per the following command:
	 *
	 *   $ pg_autoctl show uri --formation default
	 *
	 * We need to make it so that the user can actually use that connection
	 * string with at least the --username used to create the database.
	 */
	if (!pghba_ensure_host_rule_exists(hbaFilePath,
									   pgSetup->ssl.active,
									   HBA_DATABASE_DBNAME,
									   pgSetup->dbname,
									   pg_setup_get_username(pgSetup),
									   config->hostname,
									   pg_setup_get_auth_method(pgSetup),
									   pgSetup->hbaLevel))
	{
		log_error("Failed to edit \"%s\" to grant connections to \"%s\", "
				  "see above for details", hbaFilePath, config->hostname);
		return false;
	}

	/*
	 * When --pg-hba-lan is used, we also open the local network CIDR
	 * connections for the given --username and --dbname.
	 */
	if (pgSetup->hbaLevel == HBA_EDIT_LAN)
	{
		if (!pghba_enable_lan_cidr(&keeper->postgres.sqlClient,
								   keeper->config.pgSetup.ssl.active,
								   HBA_DATABASE_DBNAME,
								   keeper->config.pgSetup.dbname,
								   keeper->config.hostname,
								   pg_setup_get_username(pgSetup),
								   pg_setup_get_auth_method(pgSetup),
								   pgSetup->hbaLevel,
								   pgSetup->pgdata))
		{
			log_error("Failed to grant local network connections in HBA");
			return false;
		}
	}

	/*
	 * In test environments using PG_REGRESS_SOCK_DIR="" to disable unix socket
	 * directory, we have to connect to the address from pghost.
	 */
	if (env_found_empty("PG_REGRESS_SOCK_DIR"))
	{
		log_info("Granting connection from \"%s\" in \"%s\"",
				 pgSetup->pghost, hbaFilePath);

		/* Intended use is restricted to unit testing, hard-code "trust" here */
		if (!pghba_ensure_host_rule_exists(hbaFilePath,
										   pgSetup->ssl.active,
										   HBA_DATABASE_ALL,
										   NULL, /* all: no database name */
										   NULL, /* no username, "all" */
										   pgSetup->pghost,
										   "trust",
										   HBA_EDIT_MINIMAL))
		{
			log_error("Failed to edit \"%s\" to grant connections to \"%s\", "
					  "see above for details", hbaFilePath, pgSetup->pghost);
			return false;
		}
	}

	/*
	 * Use the "template1" database in the next operations when connecting to
	 * do the initial PostgreSQL configuration, and to create our database. We
	 * certainly can't connect to our database until we've created it.
	 */
	if (!pg_setup_init(&initPgSetup, pgSetup,
					   missingPgdataIsOk, pgIsNotRunningIsOk))
	{
		log_fatal("Failed to initialize newly created PostgreSQL instance,"
				  "see above for details");
		return false;
	}
	strlcpy(initPgSetup.username, "", NAMEDATALEN);
	strlcpy(initPgSetup.dbname, "template1", NAMEDATALEN);
	local_postgres_init(&initPostgres, &initPgSetup);

	/*
	 * When --ssl-self-signed has been used, now is the time to build a
	 * self-signed certificate for the server. We place the certificate and
	 * private key in $PGDATA/server.key and $PGDATA/server.crt
	 */
	if (!keeper_create_self_signed_cert(keeper))
	{
		/* errors have already been logged */
		return false;
	}

	/* publish our new pgSetup to the caller postgres state too */
	postgres->postgresSetup.ssl = initPostgres.postgresSetup.ssl;

	/*
	 * Ensure pg_stat_statements is available in the server extension dir used
	 * to create the Postgres instance.
	 */
	if (!find_extension_control_file(config->pgSetup.pg_ctl,
									 "pg_stat_statements"))
	{
		log_error("Failed to find extension control file for "
				  "\"pg_stat_statements\"");
		exit(EXIT_CODE_EXTENSION_MISSING);
	}

	/*
	 * Ensure citus extension is available in the server extension dir used to
	 * create the Postgres instance.
	 */
	if (IS_CITUS_INSTANCE_KIND(postgres->pgKind))
	{
		if (!find_extension_control_file(config->pgSetup.pg_ctl, "citus"))
		{
			log_error("Failed to find extension control file for \"citus\"");
			exit(EXIT_CODE_EXTENSION_MISSING);
		}
	}

	/*
	 * Add pg_autoctl PostgreSQL settings, including Citus extension in
	 * shared_preload_libraries when dealing with a Citus worker or coordinator
	 * node.
	 */
	if (!postgres_add_default_settings(&initPostgres))
	{
		log_error("Failed to add default settings to newly initialized "
				  "PostgreSQL instance, see above for details");
		return false;
	}

	/*
	 * Now start the database, we need to create our dbname and maybe the Citus
	 * Extension too.
	 */
	if (!ensure_postgres_service_is_running(&initPostgres))
	{
		log_error("Failed to start PostgreSQL, see above for details");
		return false;
	}

	/*
	 * If username was set in the setup and doesn't exist we need to create it.
	 */
	if (!IS_EMPTY_STRING_BUFFER(pgSetup->username))
	{
		if (!pgsql_create_user(&initPostgres.sqlClient, pgSetup->username,

		                       /* password, login, superuser, replication, connlimit */
							   NULL, true, true, false, -1))
		{
			log_fatal("Failed to create role \"%s\""
					  ", see above for details", pgSetup->username);

			return false;
		}
	}

	/*
	 * Now, maybe create the database (if "postgres", it already exists).
	 *
	 * We need to connect to an existing database here, such as "template1",
	 * and create our target database from there.
	 */
	if (!IS_EMPTY_STRING_BUFFER(pgSetup->dbname))
	{
		/* maybe create the database, skipping if it already exists */
		log_info("CREATE DATABASE %s;", pgSetup->dbname);
		if (!pgsql_create_database(&initPostgres.sqlClient,
								   pgSetup->dbname,
								   pg_setup_get_username(pgSetup)))
		{
			log_error("Failed to create database %s with owner %s",
					  pgSetup->dbname, pgSetup->username);
			return false;
		}
	}

	/* close the "template1" connection now */
	pgsql_finish(&initPostgres.sqlClient);

	/*
	 * Connect to Postgres as the system user to create extension: same user as
	 * initdb with superuser privileges.
	 *
	 * Calling keeper_update_state will re-init our sqlClient to now connect
	 * per the configuration settings, cleaning-up the local changes we made
	 * before.
	 */
	if (!keeper_update_pg_state(keeper))
	{
		log_error("Failed to update the keeper's state from the local "
				  "PostgreSQL instance, see above for details.");
		return false;
	}

	/*
	 * Install the pg_stat_statements extension in that database, skipping if
	 * the extension has already been installed.
	 */
	log_info("CREATE EXTENSION pg_stat_statements;");

	if (!pgsql_create_extension(&(postgres->sqlClient), "pg_stat_statements"))
	{
		log_error("Failed to create extension pg_stat_statements");
		return false;
	}

	/*
	 * When initialiasing a PostgreSQL instance that's going to be used as a
	 * Citus node, either a coordinator or a worker, we have to also create an
	 * extension in a database that can be used by citus.
	 */
	if (IS_CITUS_INSTANCE_KIND(postgres->pgKind))
	{
		/*
		 * Now allow nodes on the same network to connect to the coordinator,
		 * and the coordinator to connect to its workers.
		 */
		if (!pghba_enable_lan_cidr(&initPostgres.sqlClient,
								   pgSetup->ssl.active,
								   HBA_DATABASE_DBNAME,
								   pgSetup->dbname,
								   config->hostname,
								   pg_setup_get_username(pgSetup),
								   pg_setup_get_auth_method(pgSetup),
								   pgSetup->hbaLevel,
								   NULL))
		{
			log_error("Failed to grant local network connections in HBA");
			return false;
		}

		/*
		 * Install the citus extension in that database, skipping if the
		 * extension has already been installed.
		 */
		log_info("CREATE EXTENSION %s;", CITUS_EXTENSION_NAME);

		if (!pgsql_create_extension(&(postgres->sqlClient), CITUS_EXTENSION_NAME))
		{
			log_error("Failed to create extension %s", CITUS_EXTENSION_NAME);
			return false;
		}
	}

	/* and we're done with this connection. */
	pgsql_finish(pgsql);

	return true;
}


/*
 * keeper_pg_init_node_active calls node_active() on the monitor, to publish
 * the state reached by the end of the initialization procedure of the node.
 */
static bool
keeper_pg_init_node_active(Keeper *keeper)
{
	MonitorAssignedState assignedState = { 0 };

	/*
	 * Save our local state before reporting it to the monitor. If we fail to
	 * contact the monitor, we can always retry later.
	 */
	if (!keeper_store_state(keeper))
	{
		/*
		 * Errors have already been logged.
		 *
		 * Make sure we don't have a corrupted state file around, that could
		 * prevent trying to init again and cause strange errors.
		 */
		unlink_file(keeper->config.pathnames.state);

		return false;
	}

	keeper_update_pg_state(keeper);

	if (!monitor_node_active(&(keeper->monitor),
							 keeper->config.formation,
							 keeper->state.current_node_id,
							 keeper->state.current_group,
							 keeper->state.current_role,
							 ReportPgIsRunning(keeper),
							 keeper->postgres.currentLSN,
							 keeper->postgres.pgsrSyncState,
							 &assignedState))
	{
		log_error("Failed to contact the monitor to publish our "
				  "current state \"%s\".",
				  NodeStateToString(keeper->state.current_role));
		return false;
	}

	/*
	 * Now save the monitor's assigned state before being done with the init
	 * step. If a transition is needed to reach that state, that's the job of
	 * `pg_autoctl run` to make it happen now. That said, we should make
	 * sure to record the monitor's answer in our local state before we give
	 * control back to the user.
	 */
	if (!keeper_update_state(keeper,
							 assignedState.nodeId,
							 assignedState.groupId,
							 assignedState.state,
							 true))
	{
		log_error("Failed to update keepers's state");

		/*
		 * Make sure we don't have a corrupted state file around, that could
		 * prevent trying to init again and cause strange errors.
		 */
		unlink_file(keeper->config.pathnames.state);

		return false;
	}

	return true;
}<|MERGE_RESOLUTION|>--- conflicted
+++ resolved
@@ -548,12 +548,8 @@
 			KeeperStateData *keeperState = &(keeper->state);
 			int timeoutMs = PG_AUTOCTL_KEEPER_SLEEP_TIME * 1000;
 
-<<<<<<< HEAD
-=======
-			(void) pgsql_listen(&(monitor->notificationClient), &((char *){ 0 }));
-			bool groupStateHasChanged = false;
-
->>>>>>> 8b61e509
+			(void) pgsql_listen(&(monitor->notificationClient), &((char *) { 0 }));
+
 			(void) monitor_wait_for_state_change(monitor,
 												 keeper->config.formation,
 												 keeperState->current_group,
