--- conflicted
+++ resolved
@@ -44,21 +44,11 @@
 
 static KeeperStateInit initState = { 0 };
 
-<<<<<<< HEAD
-static bool keeper_pg_init_fsm(Keeper *keeper, KeeperConfig *config);
-
-static bool keeper_pg_init_and_register(Keeper *keeper,
-										KeeperConfig *config,
-										NodeState initNodeState);
-
-static bool keeper_pg_init_check_initial_state(Keeper *keeper, KeeperConfig *config,
+static bool keeper_pg_init_fsm(Keeper *keeper);
+static bool keeper_pg_init_and_register(Keeper *keeper, NodeState initNodeState);
+static bool keeper_pg_init_check_initial_state(Keeper *keeper,
 											   NodeState initialNodeStateCandidate,
 											   NodeState *initialNodeState);
-
-=======
-static bool keeper_pg_init_fsm(Keeper *keeper);
-static bool keeper_pg_init_and_register(Keeper *keeper);
->>>>>>> de7fdc50
 static bool reach_initial_state(Keeper *keeper);
 static bool wait_until_primary_is_ready(Keeper *config,
 										MonitorAssignedState *assignedState);
@@ -72,11 +62,7 @@
  * keeper_pg_init_fsm.
  */
 bool
-<<<<<<< HEAD
-keeper_pg_init(Keeper *keeper, KeeperConfig *config, NodeState initNodeState)
-=======
-keeper_pg_init(Keeper *keeper)
->>>>>>> de7fdc50
+keeper_pg_init(Keeper *keeper, NodeState initNodeState)
 {
 	KeeperConfig *config = &(keeper->config);
 
@@ -89,11 +75,7 @@
 	}
 	else
 	{
-<<<<<<< HEAD
-		return keeper_pg_init_and_register(keeper, config, initNodeState);
-=======
-		return keeper_pg_init_and_register(keeper);
->>>>>>> de7fdc50
+		return keeper_pg_init_and_register(keeper, initNodeState);
 	}
 }
 
@@ -133,34 +115,10 @@
  * done, PostgreSQL is known to be running in the proper state.
  */
 static bool
-<<<<<<< HEAD
-keeper_pg_init_and_register(Keeper *keeper, KeeperConfig *config,
-							NodeState initNodeStateCandidate)
-{
-	NodeState initNodeState = NO_STATE;
-=======
-keeper_pg_init_and_register(Keeper *keeper)
+keeper_pg_init_and_register(Keeper *keeper, NodeState initNodeStateCandidate)
 {
 	KeeperConfig *config = &(keeper->config);
-
-	/*
-	 * The initial state we may register in depend on the current PostgreSQL
-	 * instance that might exist or not at PGDATA.
-	 */
-	PostgresSetup pgSetup = config->pgSetup;
-	bool postgresInstanceExists = pg_setup_pgdata_exists(&pgSetup);
-	bool postgresInstanceIsPrimary = pg_setup_is_primary(&pgSetup);
-
-	if (postgresInstanceExists)
-	{
-		if (!keeper_ensure_pg_configuration_files_in_pgdata(config))
-		{
-			log_fatal("Failed to setup your Postgres instance "
-					  "the PostgreSQL way, see above for details");
-			return false;
-		}
-	}
->>>>>>> de7fdc50
+	NodeState initNodeState = NO_STATE;
 
 	/*
 	 * If we have an init state file, continue an already started
@@ -202,7 +160,7 @@
 	 * Postgres instance and the candidate state we want to reach. If all is
 	 * good and compatible, go ahead. Otherwise, stop now.
 	 */
-	if (!keeper_pg_init_check_initial_state(keeper, config,
+	if (!keeper_pg_init_check_initial_state(keeper,
 											initNodeStateCandidate,
 											&initNodeState))
 	{
@@ -219,7 +177,7 @@
 	 * Note that keeper_register_and_init cleans up the state file when if
 	 * fails, so that we don't have to do that here.
 	 */
-	if (!keeper_register_and_init(keeper, config, initNodeState))
+	if (!keeper_register_and_init(keeper, initNodeState))
 	{
 		log_error("Failed to register the existing local Postgres node "
 				  "\"%s:%d\" running at \"%s\" "
@@ -258,10 +216,12 @@
  * in that state actually.
  */
 static bool
-keeper_pg_init_check_initial_state(Keeper *keeper, KeeperConfig *config,
+keeper_pg_init_check_initial_state(Keeper *keeper,
 								   NodeState initialNodeStateCandidate,
 								   NodeState *initialNodeState)
 {
+	KeeperConfig *config = &(keeper->config);
+
 	/*
 	 * The initial state we may register in depend on the current PostgreSQL
 	 * instance that might exist or not at PGDATA.
