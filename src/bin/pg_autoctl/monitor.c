/*
 * src/bin/pg_autoctl/monitor.c
 *	 API for interacting with the monitor
 *
 * Copyright (c) Microsoft Corporation. All rights reserved.
 * Licensed under the PostgreSQL License.
 *
 */
#include <inttypes.h>
#include <limits.h>
#include <sys/select.h>
#include <time.h>
#include <unistd.h>

#include "defaults.h"
#include "env_utils.h"
#include "log.h"
#include "monitor.h"
#include "monitor_config.h"
#include "parsing.h"
#include "pgsql.h"
#include "signals.h"
#include "string_utils.h"

#define STR_ERRCODE_OBJECT_IN_USE "55006"

typedef struct NodeAddressParseContext
{
	char sqlstate[SQLSTATE_LENGTH];
	NodeAddress *node;
	bool parsedOK;
} NodeAddressParseContext;

typedef struct NodeAddressArrayParseContext
{
	char sqlstate[SQLSTATE_LENGTH];
	NodeAddressArray *nodesArray;
	bool parsedOK;
} NodeAddressArrayParseContext;

typedef struct MonitorAssignedStateParseContext
{
	char sqlstate[SQLSTATE_LENGTH];
	MonitorAssignedState *assignedState;
	bool parsedOK;
} MonitorAssignedStateParseContext;

typedef struct NodeReplicationSettingsParseContext
{
	char sqlstate[SQLSTATE_LENGTH];
	int candidatePriority;
	bool replicationQuorum;
	bool parsedOK;
} NodeReplicationSettingsParseContext;

/* either "monitor" or "formation" */
#define CONNTYPE_LENGTH 10

typedef struct FormationURIParseContext
{
	char sqlstate[SQLSTATE_LENGTH];
	char connType[CONNTYPE_LENGTH];
	char connName[BUFSIZE];
	char connURI[BUFSIZE];
	bool parsedOK;
} FormationURIParseContext;

typedef struct MonitorExtensionVersionParseContext
{
	char sqlstate[SQLSTATE_LENGTH];
	MonitorExtensionVersion *version;
	bool parsedOK;
} MonitorExtensionVersionParseContext;

static int MaxNodeNameSizeInNodesArray(NodeAddressArray *nodesArray);
static void prepareNodeNameSeparator(char nameSeparatorHeader[],
									 int maxNodeNameSize);

static bool parseNode(PGresult *result, int rowNumber, NodeAddress *node);
static void parseNodeResult(void *ctx, PGresult *result);
static void parseNodeArray(void *ctx, PGresult *result);
static void parseNodeState(void *ctx, PGresult *result);
static void parseNodeReplicationSettings(void *ctx, PGresult *result);
static void printCurrentState(void *ctx, PGresult *result);
static void printLastEvents(void *ctx, PGresult *result);
static void printFormationURI(void *ctx, PGresult *result);
static void parseCoordinatorNode(void *ctx, PGresult *result);
static void parseExtensionVersion(void *ctx, PGresult *result);

static bool prepare_connection_to_current_system_user(Monitor *source,
													  Monitor *target);

/*
 * monitor_init initializes a Monitor struct to connect to the given
 * database URL.
 */
bool
monitor_init(Monitor *monitor, char *url)
{
	log_trace("monitor_init: %s", url);

	if (!pgsql_init(&monitor->pgsql, url, PGSQL_CONN_MONITOR))
	{
		/* URL must be invalid, pgsql_init logged an error */
		return false;
	}

	return true;
}


/*
 * monitor_local_init initializes a Monitor struct to connect to the local
 * monitor postgres instance, for use from the pg_autoctl instance that manages
 * the monitor.
 */
bool
monitor_local_init(Monitor *monitor)
{
	MonitorConfig *mconfig = &(monitor->config);
	PostgresSetup *pgSetup = &(mconfig->pgSetup);
	char connInfo[MAXCONNINFO] = { 0 };

	pg_setup_get_local_connection_string(pgSetup, connInfo);

	if (!pgsql_init(&monitor->pgsql, connInfo, PGSQL_CONN_LOCAL))
	{
		/* URL must be invalid, pgsql_init logged an error */
		return false;
	}

	return true;
}


/*
 * monitor_get_nodes gets the hostname and port of all the nodes in the given
 * group.
 */
bool
monitor_get_nodes(Monitor *monitor, char *formation, int groupId,
				  NodeAddressArray *nodeArray)
{
	PGSQL *pgsql = &monitor->pgsql;
	const char *sql =
		groupId == -1
		? "SELECT * FROM pgautofailover.get_nodes($1) ORDER BY node_id"
		: "SELECT * FROM pgautofailover.get_nodes($1, $2) ORDER BY node_id";
	int paramCount = 1;
	Oid paramTypes[2] = { TEXTOID, INT4OID };
	const char *paramValues[2] = { 0 };
	NodeAddressArrayParseContext parseContext = { { 0 }, nodeArray, false };

	paramValues[0] = formation;

	if (groupId > -1)
	{
		IntString myGroupIdString = intToString(groupId);

		++paramCount;
		paramValues[1] = myGroupIdString.strValue;
	}

	if (!pgsql_execute_with_params(pgsql, sql,
								   paramCount, paramTypes, paramValues,
								   &parseContext, parseNodeArray))
	{
		log_error("Failed to get other nodes from the monitor while running "
				  "\"%s\" with formation %s and group %d",
				  sql, formation, groupId);
		return false;
	}

	if (!parseContext.parsedOK)
	{
		log_error("Failed to get the other nodes from the monitor while "
				  "running \"%s\" with formation %s and group %d because "
				  "it returned an unexpected result. "
				  "See previous line for details.",
				  sql, formation, groupId);
		return false;
	}

	return true;
}


/*
 * monitor_print_nodes gets all the nodes in the given group and prints them
 * out to stdout in a human-friendly tabular format.
 */
bool
monitor_print_nodes(Monitor *monitor, char *formation, int groupId)
{
	NodeAddressArray nodesArray;

	if (!monitor_get_nodes(monitor, formation, groupId, &nodesArray))
	{
		/* errors have already been logged */
		return false;
	}

	(void) printNodeArray(&nodesArray);

	return true;
}


/*
 * monitor_get_other_nodes_as_json gets the hostname and port of the other node
 * in the group and prints them out in JSON format.
 */
bool
monitor_print_nodes_as_json(Monitor *monitor, char *formation, int groupId)
{
	PGSQL *pgsql = &monitor->pgsql;
	SingleValueResultContext context = { { 0 }, PGSQL_RESULT_STRING, false };

	const char *sql =
		groupId == -1
		?
<<<<<<< HEAD
		"SELECT jsonb_pretty(coalesce(jsonb_agg(row_to_json(nodes)), '[]'))"
		"  FROM pgautofailover.get_nodes($1) as nodes"
		:
		"SELECT jsonb_pretty(coalesce(jsonb_agg(row_to_json(nodes)), '[]'))"
=======
		"SELECT jsonb_pretty(jsonb_agg(row_to_json(nodes) ORDER BY node_id))"
		"  FROM pgautofailover.get_nodes($1) as nodes"
		:
		"SELECT jsonb_pretty(jsonb_agg(row_to_json(nodes) ORDER BY node_id))"
>>>>>>> 19f9a6da
		"  FROM pgautofailover.get_nodes($1, $2) as nodes";

	int paramCount = 1;
	Oid paramTypes[2] = { TEXTOID, INT4OID };
	const char *paramValues[2] = { 0 };

	paramValues[0] = formation;

	if (groupId > -1)
	{
		IntString myGroupIdString = intToString(groupId);

		++paramCount;
		paramValues[1] = myGroupIdString.strValue;
	}

	if (!pgsql_execute_with_params(pgsql, sql,
								   paramCount, paramTypes, paramValues,
								   &context, &parseSingleValueResult))
	{
		log_error("Failed to get the nodes from the monitor while running "
				  "\"%s\" with formation %s and group %d",
				  sql, formation, groupId);
		return false;
	}

	/* disconnect from PostgreSQL now */
	pgsql_finish(&monitor->pgsql);

	if (!context.parsedOk)
	{
		log_error("Failed to get the other nodes from the monitor while "
				  "running \"%s\" with formation %s and group %d because "
				  "it returned an unexpected result. "
				  "See previous line for details.",
				  sql, formation, groupId);
		return false;
	}

	fformat(stdout, "%s\n", context.strVal);

	return true;
}


/*
 * monitor_get_other_nodes gets the hostname and port of the other node in the
 * group.
 */
bool
monitor_get_other_nodes(Monitor *monitor,
						char *myHost, int myPort, NodeState currentState,
						NodeAddressArray *nodeArray)
{
	PGSQL *pgsql = &monitor->pgsql;
	const char *sql =
		currentState == ANY_STATE
		? "SELECT * FROM pgautofailover.get_other_nodes($1, $2) ORDER BY node_id"
		: "SELECT * FROM pgautofailover.get_other_nodes($1, $2, "
		  "$3::pgautofailover.replication_state) ORDER BY node_id";
	int paramCount = 2;
	Oid paramTypes[3] = { TEXTOID, INT4OID, TEXTOID };
	const char *paramValues[3] = { 0 };
	NodeAddressArrayParseContext parseContext = { { 0 }, nodeArray, false };
	IntString myPortString = intToString(myPort);

	paramValues[0] = myHost;
	paramValues[1] = myPortString.strValue;

	if (currentState != ANY_STATE)
	{
		++paramCount;
		paramValues[2] = NodeStateToString(currentState);
	}

	if (!pgsql_execute_with_params(pgsql, sql,
								   paramCount, paramTypes, paramValues,
								   &parseContext, parseNodeArray))
	{
		log_error("Failed to get other nodes from the monitor while running "
				  "\"%s\" with host %s and port %d", sql, myHost, myPort);
		return false;
	}

	/* disconnect from PostgreSQL now */
	pgsql_finish(&monitor->pgsql);

	if (!parseContext.parsedOK)
	{
		log_error("Failed to get the other nodes from the monitor while running "
				  "\"%s\" with host %s and port %d because it returned an "
				  "unexpected result. See previous line for details.",
				  sql, myHost, myPort);
		return false;
	}

	return true;
}


/*
 * monitor_print_other_nodes gets the other nodes from the monitor and then
 * prints them to stdout in a human-friendly tabular format.
 */
bool
monitor_print_other_nodes(Monitor *monitor,
						  char *myHost, int myPort, NodeState currentState)
{
	NodeAddressArray otherNodesArray;

	if (!monitor_get_other_nodes(monitor,
								 myHost, myPort, currentState,
								 &otherNodesArray))
	{
		/* errors have already been logged */
		return false;
	}

	(void) printNodeArray(&otherNodesArray);

	return true;
}


/*
 * monitor_print_other_node_as_json gets the hostname and port of the other
 * node in the group as a JSON string and prints it to given stream.
 */
bool
monitor_print_other_nodes_as_json(Monitor *monitor,
								  char *myHost, int myPort,
								  NodeState currentState)
{
	PGSQL *pgsql = &monitor->pgsql;
	SingleValueResultContext context = { { 0 }, PGSQL_RESULT_STRING, false };

	const char *sql =
		currentState == ANY_STATE
		?
<<<<<<< HEAD
		"SELECT jsonb_pretty(coalesce(jsonb_agg(row_to_json(nodes)), '[]'))"
		" FROM pgautofailover.get_other_nodes($1, $2) as nodes"
		:
		"SELECT jsonb_pretty(coalesce(jsonb_agg(row_to_json(nodes)), '[]'))"
=======
		"SELECT jsonb_pretty(jsonb_agg(row_to_json(nodes) ORDER BY node_id))"
		" FROM pgautofailover.get_other_nodes($1, $2) as nodes"
		:
		"SELECT jsonb_pretty(jsonb_agg(row_to_json(nodes) ORDER BY node_id))"
>>>>>>> 19f9a6da
		" FROM pgautofailover.get_other_nodes($1, $2, "
		"$3::pgautofailover.replication_state) as nodes";

	int paramCount = 2;
	Oid paramTypes[3] = { TEXTOID, INT4OID, TEXTOID };
	const char *paramValues[3] = { 0 };
	IntString myPortString = intToString(myPort);

	paramValues[0] = myHost;
	paramValues[1] = myPortString.strValue;

	if (currentState != ANY_STATE)
	{
		++paramCount;
		paramValues[2] = NodeStateToString(currentState);
	}

	if (!pgsql_execute_with_params(pgsql, sql,
								   paramCount, paramTypes, paramValues,
								   &context, &parseSingleValueResult))
	{
		log_error("Failed to get the other nodes from the monitor while running "
				  "\"%s\" with host %s and port %d", sql, myHost, myPort);
		return false;
	}

	/* disconnect from PostgreSQL now */
	pgsql_finish(&monitor->pgsql);

	if (!context.parsedOk)
	{
		log_error("Failed to get the other nodes from the monitor while running "
				  "\"%s\" with host %s and port %d because it returned an "
				  "unexpected result. See previous line for details.",
				  sql, myHost, myPort);
		return false;
	}

	fformat(stdout, "%s\n", context.strVal);

	return true;
}


/*
 * monitor_get_primary gets the primary node in a give formation and group.
 */
bool
monitor_get_primary(Monitor *monitor, char *formation, int groupId,
					NodeAddress *node)
{
	PGSQL *pgsql = &monitor->pgsql;
	const char *sql = "SELECT * FROM pgautofailover.get_primary($1, $2)";
	int paramCount = 2;
	Oid paramTypes[2] = { TEXTOID, INT4OID };
	const char *paramValues[2];
	NodeAddressParseContext parseContext = { { 0 }, node, false };
	IntString groupIdString = intToString(groupId);

	paramValues[0] = formation;
	paramValues[1] = groupIdString.strValue;

	if (!pgsql_execute_with_params(pgsql, sql,
								   paramCount, paramTypes, paramValues,
								   &parseContext, parseNodeResult))
	{
		log_error(
			"Failed to get the primary node in the HA group from the monitor "
			"while running \"%s\" with formation \"%s\" and group ID %d",
			sql, formation, groupId);
		return false;
	}

	/* disconnect from PostgreSQL now */
	pgsql_finish(&monitor->pgsql);

	if (!parseContext.parsedOK)
	{
		log_error(
			"Failed to get the primary node from the monitor while running "
			"\"%s\" with formation \"%s\" and group ID %d because it returned an "
			"unexpected result. See previous line for details.",
			sql, formation, groupId);
		return false;
	}

	/* The monitor function pgautofailover.get_primary only returns 3 fields */
	node->isPrimary = true;

	log_debug("The primary node returned by the monitor is %s:%d, with id %d",
			  node->host, node->port, node->nodeId);

	return true;
}


/*
 * monitor_get_coordinator gets the coordinator node in a given formation.
 */
bool
monitor_get_coordinator(Monitor *monitor, char *formation, NodeAddress *node)
{
	PGSQL *pgsql = &monitor->pgsql;
	const char *sql = "SELECT * FROM pgautofailover.get_coordinator($1)";
	int paramCount = 1;
	Oid paramTypes[1] = { TEXTOID };
	const char *paramValues[1];
	NodeAddressParseContext parseContext = { { 0 }, node, false };

	paramValues[0] = formation;

	if (!pgsql_execute_with_params(pgsql, sql,
								   paramCount, paramTypes, paramValues,
								   &parseContext, parseCoordinatorNode))
	{
		log_error("Failed to get the coordinator node from the monitor, "
				  "while running \"%s\" with formation \"%s\".",
				  sql, formation);
		return false;
	}

	/* disconnect from PostgreSQL now */
	pgsql_finish(&monitor->pgsql);

	if (!parseContext.parsedOK)
	{
		log_error("Failed to get the coordinator node from the monitor "
				  "while running \"%s\" with formation \"%s\" "
				  "because it returned an unexpected result. "
				  "See previous line for details.",
				  sql, formation);
		return false;
	}

	if (parseContext.node == NULL)
	{
		log_error("Failed to get the coordinator node from the monitor: "
				  "the monitor returned an empty result set, there's no "
				  "known available coordinator node at this time in "
				  "formation \"%s\"", formation);
		return false;
	}

	log_debug("The coordinator node returned by the monitor is %s:%d",
			  node->host, node->port);

	return true;
}


/*
 * monitor_register_node performs the initial registration of a node with the
 * monitor in the given formation.
 *
 * The caller can specify a desired group ID, which will result in the node
 * being added to the group unless it is already full. If the groupId is -1,
 * the monitor will pick a group.
 *
 * The initialState can be used to indicate that the operator wants to
 * initialize the node in a specific state directly. This can be useful to add
 * a standby to an already running primary node, doing the pg_basebackup
 * directly.
 *
 * The initialState can also be used to indicate that the node is already
 * correctly initialized in a particular state. This can be useful when
 * bringing back a keeper after replacing the monitor.
 *
 * The node ID and group ID selected by the monitor, as well as the goal
 * state, are set in assignedState, which must not be NULL.
 */
bool
monitor_register_node(Monitor *monitor, char *formation, char *host, int port,
					  uint64_t system_identifier,
					  char *dbname, int desiredGroupId, NodeState initialState,
					  PgInstanceKind kind, int candidatePriority, bool quorum,
					  MonitorAssignedState *assignedState)
{
	PGSQL *pgsql = &monitor->pgsql;
	const char *sql =
		"SELECT * FROM pgautofailover.register_node($1, $2, $3, $4, $5, $6, "
		"$7::pgautofailover.replication_state, $8, $9, $10)";
	int paramCount = 10;
	Oid paramTypes[10] = {
		TEXTOID, TEXTOID, INT4OID, NAMEOID, INT8OID,
		INT4OID, TEXTOID, TEXTOID, INT4OID, BOOLOID
	};
	const char *paramValues[10];
	MonitorAssignedStateParseContext parseContext =
	{ { 0 }, assignedState, false };
	const char *nodeStateString = NodeStateToString(initialState);

	paramValues[0] = formation;
	paramValues[1] = host;
	paramValues[2] = intToString(port).strValue;
	paramValues[3] = dbname;
	paramValues[4] = intToString(system_identifier).strValue;
	paramValues[5] = intToString(desiredGroupId).strValue;
	paramValues[6] = nodeStateString;
	paramValues[7] = nodeKindToString(kind);
	paramValues[8] = intToString(candidatePriority).strValue;
	paramValues[9] = quorum ? "true" : "false";


	if (!pgsql_execute_with_params(pgsql, sql,
								   paramCount, paramTypes, paramValues,
								   &parseContext, parseNodeState))
	{
		if (strcmp(parseContext.sqlstate, STR_ERRCODE_OBJECT_IN_USE) == 0)
		{
			log_warn("Failed to register node %s:%d in group %d of "
					 "formation \"%s\" with initial state \"%s\" "
					 "because the monitor is already registering another "
					 "standby, retrying in %ds",
					 host, port, desiredGroupId, formation, nodeStateString,
					 PG_AUTOCTL_KEEPER_SLEEP_TIME);

			sleep(PG_AUTOCTL_KEEPER_SLEEP_TIME);
			return monitor_register_node(monitor, formation, host, port,
										 system_identifier,
										 dbname, desiredGroupId, initialState,
										 kind, candidatePriority, quorum,
										 assignedState);
		}
		else if (strcmp(parseContext.sqlstate, "23P01") == 0)
		{
			/* *INDENT-OFF* */
			log_error("Failed to register node %s:%d in "
					  "group %d of formation \"%s\" "
					  "with system_identifier %" PRIu64 ", "
					  "because another node already exists in this group with "
					  "another system_identifier",
					  host, port, desiredGroupId, formation, system_identifier);
			/* *INDENT-ON* */

			log_info(
				"HINT: you may register a standby node from a non-existing "
				"PGDATA directory that pg_autoctl then creates for you, or "
				"PGDATA should be a copy of the current primary node such as "
				"obtained from a backup and recovery tool.");
			return false;
		}

		log_error("Failed to register node %s:%d in group %d of formation \"%s\" "
				  "with initial state \"%s\", see previous lines for details",
				  host, port, desiredGroupId, formation, nodeStateString);
		return false;
	}

	if (!parseContext.parsedOK)
	{
		log_error("Failed to register node %s:%d in group %d of formation \"%s\" "
				  "with initial state \"%s\" because the monitor returned an "
				  "unexpected result, see previous lines for details",
				  host, port, desiredGroupId, formation, nodeStateString);
		return false;
	}

	log_info("Registered node %s:%d with id %d in formation \"%s\", "
			 "group %d, state \"%s\"",
			 host, port, assignedState->nodeId,
			 formation, assignedState->groupId,
			 NodeStateToString(assignedState->state));

	return true;
}


/*
 * monitor_node_active communicates the current state of the node to the
 * monitor and puts the new goal state to assignedState, which must not
 * be NULL.
 */
bool
monitor_node_active(Monitor *monitor,
					char *formation, char *host, int port, int nodeId,
					int groupId, NodeState currentState,
					bool pgIsRunning,
					char *currentLSN, char *pgsrSyncState,
					MonitorAssignedState *assignedState)
{
	PGSQL *pgsql = &monitor->pgsql;
	const char *sql =
		"SELECT * FROM pgautofailover.node_active($1, $2, $3, $4, $5, "
		"$6::pgautofailover.replication_state, $7, $8, $9)";
	int paramCount = 9;
	Oid paramTypes[9] = {
		TEXTOID, TEXTOID, INT4OID, INT4OID,
		INT4OID, TEXTOID, BOOLOID, LSNOID, TEXTOID
	};
	const char *paramValues[9];
	MonitorAssignedStateParseContext parseContext =
	{ { 0 }, assignedState, false };
	const char *nodeStateString = NodeStateToString(currentState);

	paramValues[0] = formation;
	paramValues[1] = host;
	paramValues[2] = intToString(port).strValue;
	paramValues[3] = intToString(nodeId).strValue;
	paramValues[4] = intToString(groupId).strValue;
	paramValues[5] = nodeStateString;
	paramValues[6] = pgIsRunning ? "true" : "false";
	paramValues[7] = currentLSN;
	paramValues[8] = pgsrSyncState;

	if (!pgsql_execute_with_params(pgsql, sql,
								   paramCount, paramTypes, paramValues,
								   &parseContext, parseNodeState))
	{
		log_error("Failed to get node state for node %d (%s:%d) "
				  "in group %d of formation \"%s\" with initial state "
				  "\"%s\", replication state \"%s\", "
				  "and current lsn \"%s\", "
				  "see previous lines for details",
				  nodeId, host, port, groupId, formation, nodeStateString,
				  pgsrSyncState, currentLSN);
		return false;
	}

	/* disconnect from PostgreSQL now */
	pgsql_finish(&monitor->pgsql);

	if (!parseContext.parsedOK)
	{
		log_error("Failed to get node state for node %d (%s:%d) in group %d of formation "
				  "\"%s\" with initial state \"%s\", replication state \"%s\","
				  " and current lsn \"%s\""
				  " because the monitor returned an unexpected result, "
				  "see previous lines for details",
				  nodeId, host, port, groupId, formation, nodeStateString,
				  pgsrSyncState, currentLSN);
		return false;
	}

	return true;
}


/*
 * monitor_set_node_candidate_priority updates the monitor on the changes
 * in the node candidate priority.
 */
bool
monitor_set_node_candidate_priority(Monitor *monitor,
									int nodeid, char *nodeName, int nodePort,
									int candidate_priority)
{
	PGSQL *pgsql = &monitor->pgsql;
	const char *sql =
		"SELECT pgautofailover.set_node_candidate_priority($1, $2, $3, $4)";
	int paramCount = 4;
	Oid paramTypes[4] = { INT4OID, TEXTOID, INT4OID, INT4OID };
	const char *paramValues[4];
	char *candidatePriorityText = intToString(candidate_priority).strValue;
	bool success = true;

	paramValues[0] = intToString(nodeid).strValue;
	paramValues[1] = nodeName,
	paramValues[2] = intToString(nodePort).strValue;
	paramValues[3] = candidatePriorityText;

	if (!pgsql_execute_with_params(pgsql, sql,
								   paramCount, paramTypes, paramValues,
								   NULL, NULL))
	{
		log_error("Failed to update node candidate priority on node %d"
				  " for candidate_priority: \"%s\"",
				  nodeid, candidatePriorityText);

		success = false;
	}

	return success;
}


/*
 * monitor_set_node_replication_quorum updates the monitor on the changes
 * in the node replication quorum.
 */
bool
monitor_set_node_replication_quorum(Monitor *monitor, int nodeid,
									char *nodeName, int nodePort,
									bool replicationQuorum)
{
	PGSQL *pgsql = &monitor->pgsql;
	const char *sql =
		"SELECT pgautofailover.set_node_replication_quorum($1, $2, $3, $4)";
	int paramCount = 4;
	Oid paramTypes[4] = { INT4OID, TEXTOID, INT4OID, BOOLOID };
	const char *paramValues[4];
	char *replicationQuorumText = replicationQuorum ? "true" : "false";
	bool success = true;

	paramValues[0] = intToString(nodeid).strValue;
	paramValues[1] = nodeName;
	paramValues[2] = intToString(nodePort).strValue;
	paramValues[3] = replicationQuorumText;

	if (!pgsql_execute_with_params(pgsql, sql, paramCount, paramTypes,
								   paramValues, NULL, NULL))
	{
		log_error("Failed to update node replication quorum on node %d"
				  " and replication_quorum: \"%s\"",
				  nodeid, replicationQuorumText);

		success = false;
	}

	return success;
}


/*
 * monitor_get_node_replication_settings retrieves replication settings
 * from the monitor.
 */
bool
monitor_get_node_replication_settings(Monitor *monitor, int nodeid,
									  NodeReplicationSettings *settings)
{
	PGSQL *pgsql = &monitor->pgsql;
	const char *sql =
		"SELECT candidatepriority, replicationquorum FROM pgautofailover.node "
		"WHERE nodeid = $1";
	int paramCount = 1;
	Oid paramTypes[1] = { INT4OID };
	const char *paramValues[1];
	NodeReplicationSettingsParseContext parseContext =
	{ { 0 }, -1, false, false };

	paramValues[0] = intToString(nodeid).strValue;

	if (!pgsql_execute_with_params(pgsql, sql,
								   paramCount, paramTypes, paramValues,
								   &parseContext, parseNodeReplicationSettings))
	{
		log_error("Failed to retrieve node settings for node \"%d\".", nodeid);

		/* disconnect from monitor */
		pgsql_finish(&monitor->pgsql);

		return false;
	}

	/* disconnect from monitor */
	pgsql_finish(&monitor->pgsql);

	if (!parseContext.parsedOK)
	{
		return false;
	}

	settings->candidatePriority = parseContext.candidatePriority;
	settings->replicationQuorum = parseContext.replicationQuorum;

	return true;
}


/*
 * parseNodeReplicationSettings parses nore replication settings
 * from query output.
 */
static void
parseNodeReplicationSettings(void *ctx, PGresult *result)
{
	NodeReplicationSettingsParseContext *context =
		(NodeReplicationSettingsParseContext *) ctx;
	char *value = NULL;
	int errors = 0;

	if (PQntuples(result) != 1)
	{
		log_error("Query returned %d rows, expected 1", PQntuples(result));
		context->parsedOK = false;
		return;
	}

	if (PQnfields(result) != 2)
	{
		log_error("Query returned %d columns, expected 2", PQnfields(result));
		context->parsedOK = false;
		return;
	}

	value = PQgetvalue(result, 0, 0);
	if (!stringToInt(value, &context->candidatePriority))
	{
		log_error("Invalid failover candidate priority \"%s\" "
				  "returned by monitor", value);
		++errors;
	}

	value = PQgetvalue(result, 0, 1);
	if (value == NULL || ((*value != 't') && (*value != 'f')))
	{
		log_error("Invalid replication quorum \"%s\" "
				  "returned by monitor", value);
		++errors;
	}
	else
	{
		context->replicationQuorum = (*value) == 't';
	}

	if (errors > 0)
	{
		context->parsedOK = false;
		return;
	}

	/* if we reach this line, then we're good. */
	context->parsedOK = true;
}


/*
 * monitor_get_formation_number_sync_standbys retrieves number-sync-standbys
 * property for formation from the monitor. The function returns true upon
 * success.
 */
bool
monitor_get_formation_number_sync_standbys(Monitor *monitor, char *formation,
										   int *numberSyncStandbys)
{
	PGSQL *pgsql = &monitor->pgsql;
	const char *sql =
		"SELECT number_sync_standbys FROM pgautofailover.formation "
		"WHERE formationid = $1";
	int paramCount = 1;
	Oid paramTypes[1] = { TEXTOID };
	const char *paramValues[1];
	SingleValueResultContext parseContext = { { 0 }, PGSQL_RESULT_INT, false };
	paramValues[0] = formation;

	if (!pgsql_execute_with_params(pgsql, sql,
								   paramCount, paramTypes, paramValues,
								   &parseContext, parseSingleValueResult))
	{
		log_error("Failed to retrieve settings for formation \"%s\".",
				  formation);

		/* disconnect from monitor */
		pgsql_finish(&monitor->pgsql);

		return false;
	}

	/* disconnect from monitor */
	pgsql_finish(&monitor->pgsql);

	if (!parseContext.parsedOk)
	{
		return false;
	}

	*numberSyncStandbys = parseContext.intVal;

	return true;
}


/*
 * monitor_set_formation_number_sync_standbys sets number-sync-standbys
 * property for formation at the monitor. The function returns true upon
 * success.
 */
bool
monitor_set_formation_number_sync_standbys(Monitor *monitor, char *formation,
										   int numberSyncStandbys)
{
	PGSQL *pgsql = &monitor->pgsql;
	const char *sql =
		"SELECT pgautofailover.set_formation_number_sync_standbys($1, $2)";
	int paramCount = 2;
	Oid paramTypes[2] = { TEXTOID, INT4OID };
	const char *paramValues[2];
	SingleValueResultContext parseContext = { { 0 }, PGSQL_RESULT_BOOL, false };
	paramValues[0] = formation;
	paramValues[1] = intToString(numberSyncStandbys).strValue;

	if (!pgsql_execute_with_params(pgsql, sql,
								   paramCount, paramTypes, paramValues,
								   &parseContext, parseSingleValueResult))
	{
		log_error("Failed to update number-sync-standbys for formation \"%s\".",
				  formation);

		/* disconnect from monitor */
		pgsql_finish(&monitor->pgsql);

		return false;
	}

	if (!parseContext.parsedOk)
	{
		return false;
	}

	return parseContext.boolVal;
}


/*
 * monitor_remove calls the pgautofailover.monitor_remove function on the
 * monitor.
 */
bool
monitor_remove(Monitor *monitor, char *host, int port)
{
	SingleValueResultContext context = { { 0 }, PGSQL_RESULT_BOOL, false };
	PGSQL *pgsql = &monitor->pgsql;
	const char *sql = "SELECT pgautofailover.remove_node($1, $2)";
	int paramCount = 2;
	Oid paramTypes[2] = { TEXTOID, INT4OID };
	const char *paramValues[2];

	paramValues[0] = host;
	paramValues[1] = intToString(port).strValue;

	if (!pgsql_execute_with_params(pgsql, sql,
								   paramCount, paramTypes, paramValues,
								   &context, &parseSingleValueResult))
	{
		log_error("Failed to remove node %s:%d from the monitor", host, port);
		return false;
	}

	/* disconnect from PostgreSQL now */
	pgsql_finish(&monitor->pgsql);

	if (!context.parsedOk)
	{
		log_error("Failed to remove node %s:%d from the monitor: "
				  "could not parse monitor's result.", host, port);
		return false;
	}

	/*
	 * We ignore the return value of pgautofailover.remove_node:
	 *  - if it's true, then the node has been removed
	 *  - if it's false, then the node didn't exist in the first place
	 *
	 * The only case where we return false here is when we failed to run the
	 * pgautofailover.remove_node function on the monitor, see above.
	 */
	return true;
}


/*
 * monitor_count_groups counts how many groups we have in this formation, and
 * sets the obtained value in the groupsCount parameter.
 */
bool
monitor_count_groups(Monitor *monitor, char *formation, int *groupsCount)
{
	SingleValueResultContext context = { { 0 }, PGSQL_RESULT_INT, false };
	PGSQL *pgsql = &monitor->pgsql;
	const char *sql =
		"SELECT count(distinct(groupid)) "
		"FROM pgautofailover.node "
		"WHERE formationid = $1";
	int paramCount = 1;
	Oid paramTypes[1] = { TEXTOID };
	const char *paramValues[1] = { formation };

	if (!pgsql_execute_with_params(pgsql, sql,
								   paramCount, paramTypes, paramValues,
								   &context, &parseSingleValueResult))
	{
		log_error("Failed to get how many groups are in formation %s",
				  formation);
		return false;
	}

	*groupsCount = context.intVal;

	return true;
}


/*
 * monitor_perform_failover calls the pgautofailover.monitor_perform_failover
 * function on the monitor.
 */
bool
monitor_perform_failover(Monitor *monitor, char *formation, int group)
{
	PGSQL *pgsql = &monitor->pgsql;
	const char *sql = "SELECT pgautofailover.perform_failover($1, $2)";
	int paramCount = 2;
	Oid paramTypes[2] = { TEXTOID, INT4OID };
	const char *paramValues[2];

	paramValues[0] = formation;
	paramValues[1] = intToString(group).strValue;

	/*
	 * pgautofailover.perform_failover() returns VOID.
	 */
	if (!pgsql_execute_with_params(pgsql, sql,
								   paramCount, paramTypes, paramValues,
								   NULL, NULL))
	{
		log_error("Failed to perform failover for formation %s and group %d",
				  formation, group);
		return false;
	}

	return true;
}


/*
 * parseNode parses a hostname and a port from the libpq result and writes
 * it to the NodeAddressParseContext pointed to by ctx.
 */
static bool
parseNode(PGresult *result, int rowNumber, NodeAddress *node)
{
	char *value = NULL;
	int hostLength = 0;

	if (PQgetisnull(result, rowNumber, 0) ||
		PQgetisnull(result, rowNumber, 1) ||
		PQgetisnull(result, rowNumber, 2))
	{
		log_error("NodeId, hostname or port returned by monitor is NULL");
		return false;
	}

	value = PQgetvalue(result, rowNumber, 0);
	node->nodeId = strtol(value, NULL, 0);
	if (node->nodeId == 0)
	{
		log_error("Invalid nodeId \"%s\" returned by monitor", value);
		return false;
	}

	value = PQgetvalue(result, rowNumber, 1);
	hostLength = strlcpy(node->host, value, _POSIX_HOST_NAME_MAX);
	if (hostLength >= _POSIX_HOST_NAME_MAX)
	{
		log_error("Hostname \"%s\" returned by monitor is %d characters, "
				  "the maximum supported by pg_autoctl is %d",
				  value, hostLength, _POSIX_HOST_NAME_MAX - 1);
		return false;
	}

	value = PQgetvalue(result, rowNumber, 2);

	if (!stringToInt(value, &node->port) || node->port == 0)
	{
		log_error("Invalid port number \"%s\" returned by monitor", value);
		return false;
	}

	/*
	 * pgautofailover.get_other_nodes also returns the LSN and is_primary bits
	 * of information.
	 */
	if (PQnfields(result) == 5)
	{
		/* we trust Postgres pg_lsn data type to fit in our PG_LSN_MAXLENGTH */
		value = PQgetvalue(result, rowNumber, 3);
		strlcpy(node->lsn, value, PG_LSN_MAXLENGTH);

		value = PQgetvalue(result, rowNumber, 4);
		node->isPrimary = strcmp(value, "t") == 0;
	}

	return true;
}


/*
 * parseNode parses a hostname and a port from the libpq result and writes
 * it to the NodeAddressParseContext pointed to by ctx.
 */
static void
parseNodeResult(void *ctx, PGresult *result)
{
	NodeAddressParseContext *context = (NodeAddressParseContext *) ctx;

	if (PQntuples(result) != 1)
	{
		log_error("Query returned %d rows, expected 1", PQntuples(result));
		context->parsedOK = false;
		return;
	}

	if (PQnfields(result) != 3)
	{
		log_error("Query returned %d columns, expected 3", PQnfields(result));
		context->parsedOK = false;
		return;
	}

	context->parsedOK = parseNode(result, 0, context->node);
}


/*
 * parseNode parses a hostname and a port from the libpq result and writes
 * it to the NodeAddressParseContext pointed to by ctx.
 */
static void
parseNodeArray(void *ctx, PGresult *result)
{
	bool parsedOk = true;
	int rowNumber = 0;
	NodeAddressArrayParseContext *context = (NodeAddressArrayParseContext *) ctx;

	log_debug("parseNodeArray: %d", PQntuples(result));

	/* keep a NULL entry to mark the end of the array */
	if (PQntuples(result) > NODE_ARRAY_MAX_COUNT)
	{
		log_error("Query returned %d rows, pg_auto_failover supports only up "
				  "to %d standby nodes at the moment",
				  PQntuples(result), NODE_ARRAY_MAX_COUNT);
		context->parsedOK = false;
		return;
	}

	/* pgautofailover.get_other_nodes returns 5 columns */
	if (PQnfields(result) != 5)
	{
		log_error("Query returned %d columns, expected 5", PQnfields(result));
		context->parsedOK = false;
		return;
	}

	context->nodesArray->count = PQntuples(result);

	for (rowNumber = 0; rowNumber < PQntuples(result); rowNumber++)
	{
		NodeAddress *node = &(context->nodesArray->nodes[rowNumber]);

		parsedOk = parsedOk && parseNode(result, rowNumber, node);
	}

	context->parsedOK = parsedOk;
}


/*
 * MaxNodeNameSizeInNodesArray returns the greatest node name length in the
 * given array of nodes.
 */
static int
MaxNodeNameSizeInNodesArray(NodeAddressArray *nodesArray)
{
	int maxNodeNameSize = 0;
	int i = 0;

	for (i = 0; i < nodesArray->count; i++)
	{
		NodeAddress node = nodesArray->nodes[i];

		if (strlen(node.host) > maxNodeNameSize)
		{
			maxNodeNameSize = strlen(node.host);
		}
	}

	return maxNodeNameSize;
}


/*
 * prepareNodeNameSeparator fills in the pre-allocated given string with the
 * expected amount of dashes to use as a separator line in our tabular output.
 */
static void
prepareNodeNameSeparator(char nameSeparatorHeader[], int maxNodeNameSize)
{
	for (int i = 0; i <= maxNodeNameSize; i++)
	{
		if (i < maxNodeNameSize)
		{
			nameSeparatorHeader[i] = '-';
		}
		else
		{
			nameSeparatorHeader[i] = '\0';
			break;
		}
	}
}


/*
 * printCurrentState loops over pgautofailover.current_state() results and prints
 * them, one per line.
 */
void
printNodeArray(NodeAddressArray *nodesArray)
{
	int nodesArrayIndex = 0;
	int maxNodeNameSize = 5;    /* strlen("Name") + 1, the header */

	/*
	 * Dynamically adjust our display output to the length of the longer
	 * nodename in the result set
	 */
	maxNodeNameSize = MaxNodeNameSizeInNodesArray(nodesArray);

	(void) printNodeHeader(maxNodeNameSize);

	for (nodesArrayIndex = 0; nodesArrayIndex < nodesArray->count; nodesArrayIndex++)
	{
		NodeAddress *node = &(nodesArray->nodes[nodesArrayIndex]);

		printNodeEntry(node);
	}

	fformat(stdout, "\n");
}


/*
 * printNodeHeader pretty prints a header for a node list.
 */
void
printNodeHeader(int maxNodeNameSize)
{
	char nameSeparatorHeader[BUFSIZE] = { 0 };

	(void) prepareNodeNameSeparator(nameSeparatorHeader, maxNodeNameSize);

	fformat(stdout, "%3s | %*s | %6s | %18s | %8s\n",
			"ID", maxNodeNameSize, "Host", "Port", "LSN", "Primary?");

	fformat(stdout, "%3s-+-%*s-+-%6s-+-%18s-+-%8s\n",
			"---", maxNodeNameSize, nameSeparatorHeader, "------",
			"------------------", "--------");
}


/*
 * printNodeEntry pretty prints a node.
 */
void
printNodeEntry(NodeAddress *node)
{
	fformat(stdout, "%3d | %s | %6d | %18s | %8s\n",
			node->nodeId, node->host, node->port, node->lsn,
			node->isPrimary ? "yes" : "no");
}


/*
 * parseNodeState parses a node state coming back from a call to
 * register_node or node_active.
 */
static void
parseNodeState(void *ctx, PGresult *result)
{
	MonitorAssignedStateParseContext *context =
		(MonitorAssignedStateParseContext *) ctx;
	char *value = NULL;
	int errors = 0;

	if (PQntuples(result) != 1)
	{
		log_error("Query returned %d rows, expected 1", PQntuples(result));
		context->parsedOK = false;
		return;
	}

	if (PQnfields(result) != 5)
	{
		log_error("Query returned %d columns, expected 5", PQnfields(result));
		context->parsedOK = false;
		return;
	}

	value = PQgetvalue(result, 0, 0);

	if (!stringToInt(value, &context->assignedState->nodeId))
	{
		log_error("Invalid node ID \"%s\" returned by monitor", value);
		++errors;
	}

	value = PQgetvalue(result, 0, 1);

	if (!stringToInt(value, &context->assignedState->groupId))
	{
		log_error("Invalid group ID \"%s\" returned by monitor", value);
		++errors;
	}

	value = PQgetvalue(result, 0, 2);
	context->assignedState->state = NodeStateFromString(value);
	if (context->assignedState->state == NO_STATE)
	{
		log_error("Invalid node state \"%s\" returned by monitor", value);
		++errors;
	}

	value = PQgetvalue(result, 0, 3);
	if (!stringToInt(value, &context->assignedState->candidatePriority))
	{
		log_error("Invalid failover candidate priority \"%s\" "
				  "returned by monitor", value);
		++errors;
	}

	value = PQgetvalue(result, 0, 4);
	if (value == NULL || ((*value != 't') && (*value != 'f')))
	{
		log_error("Invalid replication quorum \"%s\" "
				  "returned by monitor", value);
		++errors;
	}
	else
	{
		context->assignedState->replicationQuorum = (*value) == 't';
	}


	if (errors > 0)
	{
		context->parsedOK = false;
		return;
	}

	/* if we reach this line, then we're good. */
	context->parsedOK = true;
}


/*
 * monitor_print_state calls the function pgautofailover.current_state on the
 * monitor, and prints a line of output per state record obtained.
 */
bool
monitor_print_state(Monitor *monitor, char *formation, int group)
{
	MonitorAssignedStateParseContext context = { 0 };
	PGSQL *pgsql = &monitor->pgsql;
	char *sql = NULL;
	int paramCount = 0;
	Oid paramTypes[2];
	const char *paramValues[2];
	IntString groupStr;

	log_trace("monitor_print_state(%s, %d)", formation, group);

	switch (group)
	{
		case -1:
		{
			sql =
				"SELECT * FROM pgautofailover.current_state($1) "
				"ORDER BY node_id";

			paramCount = 1;
			paramTypes[0] = TEXTOID;
			paramValues[0] = formation;

			break;
		}

		default:
		{
			sql =
				"SELECT * FROM pgautofailover.current_state($1,$2) "
				"ORDER BY node_id";

			groupStr = intToString(group);

			paramCount = 2;
			paramTypes[0] = TEXTOID;
			paramValues[0] = formation;
			paramTypes[1] = INT4OID;
			paramValues[1] = groupStr.strValue;

			break;
		}
	}

	if (!pgsql_execute_with_params(pgsql, sql,
								   paramCount, paramTypes, paramValues,
								   &context, &printCurrentState))
	{
		log_error("Failed to retrieve current state from the monitor");
		return false;
	}

	/* disconnect from PostgreSQL now */
	pgsql_finish(&monitor->pgsql);

	if (!context.parsedOK)
	{
		log_error("Failed to parse current state from the monitor");
		return false;
	}

	return true;
}


/*
 * printCurrentState loops over pgautofailover.current_state() results and prints
 * them, one per line.
 */
static void
printCurrentState(void *ctx, PGresult *result)
{
	MonitorAssignedStateParseContext *context =
		(MonitorAssignedStateParseContext *) ctx;
	int currentTupleIndex = 0;
	int nTuples = PQntuples(result);
	int maxNodeNameSize = 5;    /* strlen("Name") + 1, the header */
	char *nameSeparatorHeader = NULL;

	if (PQnfields(result) != 8)
	{
		log_error("Query returned %d columns, expected 8", PQnfields(result));
		context->parsedOK = false;
		return;
	}

	/*
	 * Dynamically adjust our display output to the length of the longer
	 * nodename in the result set
	 */
	for (currentTupleIndex = 0; currentTupleIndex < nTuples; currentTupleIndex++)
	{
		char *nodename = PQgetvalue(result, currentTupleIndex, 0);

		if (strlen(nodename) > maxNodeNameSize)
		{
			maxNodeNameSize = strlen(nodename);
		}
	}

	/* prepare a nice dynamic string of '-' as a header separator */
	nameSeparatorHeader = (char *) malloc((maxNodeNameSize + 1) * sizeof(char));

	if (nameSeparatorHeader == NULL)
	{
		log_error("Failed to allocate memory, probably because it's all used");
		context->parsedOK = false;
		return;
	}

	for (int i = 0; i <= maxNodeNameSize; i++)
	{
		if (i < maxNodeNameSize)
		{
			nameSeparatorHeader[i] = '-';
		}
		else
		{
			nameSeparatorHeader[i] = '\0';
		}
	}

	fformat(stdout, "%*s | %6s | %5s | %5s | %17s | %17s | %8s | %6s\n",
			maxNodeNameSize, "Name", "Port",
			"Group", "Node", "Current State", "Assigned State",
			"Priority", "Quorum");

	fformat(stdout, "%*s-+-%6s-+-%5s-+-%5s-+-%17s-+-%17s-+-%8s-+-%6s\n",
			maxNodeNameSize, nameSeparatorHeader, "------",
			"-----", "-----", "-----------------", "-----------------",
			"--------", "------");

	free(nameSeparatorHeader);

	for (currentTupleIndex = 0; currentTupleIndex < nTuples; currentTupleIndex++)
	{
		char *nodename = PQgetvalue(result, currentTupleIndex, 0);
		char *nodeport = PQgetvalue(result, currentTupleIndex, 1);
		char *groupId = PQgetvalue(result, currentTupleIndex, 2);
		char *nodeId = PQgetvalue(result, currentTupleIndex, 3);
		char *currentState = PQgetvalue(result, currentTupleIndex, 4);
		char *goalState = PQgetvalue(result, currentTupleIndex, 5);
		char *candidatePriority = PQgetvalue(result, currentTupleIndex, 6);
		char *replicationQuorum = PQgetvalue(result, currentTupleIndex, 7);

		fformat(stdout, "%*s | %6s | %5s | %5s | %17s | %17s | %8s | %6s\n",
				maxNodeNameSize, nodename, nodeport,
				groupId, nodeId, currentState, goalState,
				candidatePriority, replicationQuorum);
	}
	fformat(stdout, "\n");

	context->parsedOK = true;
}


/*
 * monitor_print_state_as_json prints to given stream a single string that
 * contains the JSON representation of the current state on the monitor.
 */
bool
monitor_print_state_as_json(Monitor *monitor, char *formation, int group)
{
	SingleValueResultContext context = { 0 };
	PGSQL *pgsql = &monitor->pgsql;
	char *sql = NULL;
	int paramCount = 0;
	Oid paramTypes[2];
	const char *paramValues[2];
	IntString groupStr;

	log_trace("monitor_get_state_as_json(%s, %d)", formation, group);

	context.resultType = PGSQL_RESULT_STRING;
	context.parsedOk = false;

	switch (group)
	{
		case -1:
		{
			sql = "SELECT jsonb_pretty("
				  "coalesce(jsonb_agg(row_to_json(state)), '[]'))"
				  " FROM pgautofailover.current_state($1) as state";

			paramCount = 1;
			paramTypes[0] = TEXTOID;
			paramValues[0] = formation;

			break;
		}

		default:
		{
			sql = "SELECT jsonb_pretty("
				  "coalesce(jsonb_agg(row_to_json(state)), '[]'))"
				  "FROM pgautofailover.current_state($1,$2) as state";

			groupStr = intToString(group);

			paramCount = 2;
			paramTypes[0] = TEXTOID;
			paramValues[0] = formation;
			paramTypes[1] = INT4OID;
			paramValues[1] = groupStr.strValue;

			break;
		}
	}

	if (!pgsql_execute_with_params(pgsql, sql,
								   paramCount, paramTypes, paramValues,
								   &context, &parseSingleValueResult))
	{
		log_error("Failed to retrieve current state from the monitor");
		return false;
	}

	/* disconnect from PostgreSQL now */
	pgsql_finish(&monitor->pgsql);

	if (!context.parsedOk)
	{
		log_error("Failed to parse current state from the monitor");
		log_error("%s", context.strVal);
		return false;
	}

	fformat(stdout, "%s\n", context.strVal);

	return true;
}


/*
 * monitor_print_last_events calls the function pgautofailover.last_events on
 * the monitor, and prints a line of output per event obtained.
 */
bool
monitor_print_last_events(Monitor *monitor, char *formation, int group, int count)
{
	MonitorAssignedStateParseContext context = { 0 };
	PGSQL *pgsql = &monitor->pgsql;
	char *sql = NULL;
	int paramCount = 0;
	Oid paramTypes[3];
	const char *paramValues[3];
	IntString countStr;
	IntString groupStr;

	log_trace("monitor_print_last_events(%s, %d, %d)", formation, group, count);

	switch (group)
	{
		case -1:
		{
			sql =
				"SELECT eventTime, formationid, nodeid, groupid, "
				"       reportedstate, goalState, description "
				"  FROM pgautofailover.last_events($1, count => $2)";

			countStr = intToString(count);

			paramCount = 2;
			paramTypes[0] = TEXTOID;
			paramValues[0] = formation;
			paramTypes[1] = INT4OID;
			paramValues[1] = countStr.strValue;

			break;
		}

		default:
		{
			sql =
				"SELECT eventTime, formationid, nodeid, groupid, "
				"       reportedstate, goalState, description "
				"  FROM pgautofailover.last_events($1,$2,$3)";

			countStr = intToString(count);
			groupStr = intToString(group);

			paramCount = 3;
			paramTypes[0] = TEXTOID;
			paramValues[0] = formation;
			paramTypes[1] = INT4OID;
			paramValues[1] = groupStr.strValue;
			paramTypes[2] = INT4OID;
			paramValues[2] = countStr.strValue;

			break;
		}
	}

	if (!pgsql_execute_with_params(pgsql, sql,
								   paramCount, paramTypes, paramValues,
								   &context, &printLastEvents))
	{
		log_error("Failed to retrieve current state from the monitor");
		return false;
	}

	/* disconnect from PostgreSQL now */
	pgsql_finish(&monitor->pgsql);

	if (!context.parsedOK)
	{
		return false;
	}

	return true;
}


/*
 * monitor_print_last_events_as_json calls the function
 * pgautofailover.last_events on the monitor, and prints the result as a JSON
 * array to the given stream (stdout, typically).
 */
bool
monitor_print_last_events_as_json(Monitor *monitor,
								  char *formation, int group,
								  int count,
								  FILE *stream)
{
	SingleValueResultContext context = { { 0 }, PGSQL_RESULT_STRING, false };
	PGSQL *pgsql = &monitor->pgsql;
	char *sql = NULL;
	int paramCount = 0;
	Oid paramTypes[3];
	const char *paramValues[3];
	IntString countStr;
	IntString groupStr;

	switch (group)
	{
		case -1:
		{
			sql = "SELECT jsonb_pretty("
				  "coalesce(jsonb_agg(row_to_json(event)), '[]'))"
				  " FROM pgautofailover.last_events($1, count => $2) as event";

			countStr = intToString(count);

			paramCount = 2;
			paramTypes[0] = TEXTOID;
			paramValues[0] = formation;
			paramTypes[1] = INT4OID;
			paramValues[1] = countStr.strValue;

			break;
		}

		default:
		{
			sql = "SELECT jsonb_pretty("
				  "coalesce(jsonb_agg(row_to_json(event)), '[]'))"
				  " FROM * FROM pgautofailover.last_events($1,$2,$3) as event";

			countStr = intToString(count);
			groupStr = intToString(group);

			paramCount = 3;
			paramTypes[0] = TEXTOID;
			paramValues[0] = formation;
			paramTypes[1] = INT4OID;
			paramValues[1] = groupStr.strValue;
			paramTypes[2] = INT4OID;
			paramValues[2] = countStr.strValue;

			break;
		}
	}

	if (!pgsql_execute_with_params(pgsql, sql,
								   paramCount, paramTypes, paramValues,
								   &context, &parseSingleValueResult))
	{
		log_error("Failed to retrieve the last %d events from the monitor",
				  count);
		return false;
	}

	/* disconnect from PostgreSQL now */
	pgsql_finish(&monitor->pgsql);

	if (!context.parsedOk)
	{
		log_error("Failed to parse %d last events from the monitor", count);
		log_error("%s", context.strVal);
		return false;
	}

	fformat(stream, "%s\n", context.strVal);

	return true;
}


/*
 * printLastEcvents loops over pgautofailover.last_events() results and prints
 * them, one per line.
 */
static void
printLastEvents(void *ctx, PGresult *result)
{
	MonitorAssignedStateParseContext *context =
		(MonitorAssignedStateParseContext *) ctx;
	int currentTupleIndex = 0;
	int nTuples = PQntuples(result);

	log_trace("printLastEvents: %d tuples", nTuples);

	if (PQnfields(result) != 7)
	{
		log_error("Query returned %d columns, expected 7", PQnfields(result));
		context->parsedOK = false;
		return;
	}

	fformat(stdout, "%30s | %10s | %6s | %19s | %19s | %s\n",
			"Event Time", "Formation", "Node",
			"Current State", "Assigned State", "Comment");
	fformat(stdout, "%30s-+-%10s-+-%6s-+-%19s-+-%19s-+-%10s\n",
			"------------------------------", "----------",
			"------", "-------------------",
			"-------------------", "----------");

	for (currentTupleIndex = 0; currentTupleIndex < nTuples; currentTupleIndex++)
	{
		char *eventTime = PQgetvalue(result, currentTupleIndex, 0);
		char *formation = PQgetvalue(result, currentTupleIndex, 1);
		char *nodeId = PQgetvalue(result, currentTupleIndex, 2);
		char *groupId = PQgetvalue(result, currentTupleIndex, 3);
		char *currentState = PQgetvalue(result, currentTupleIndex, 4);
		char *goalState = PQgetvalue(result, currentTupleIndex, 5);
		char *description = PQgetvalue(result, currentTupleIndex, 6);
		char node[BUFSIZE];

		/* for our grid alignment output it's best to have a single col here */
		sformat(node, BUFSIZE, "%s/%s", groupId, nodeId);

		fformat(stdout, "%30s | %10s | %6s | %19s | %19s | %s\n",
				eventTime, formation, node,
				currentState, goalState, description);
	}
	fformat(stdout, "\n");

	context->parsedOK = true;
}


/*
 * monitor_create_formation calls the SQL API on the monitor to create a new
 * formation of the given kind.
 */
bool
monitor_create_formation(Monitor *monitor,
						 char *formation, char *kind, char *dbname,
						 bool hasSecondary, int numberSyncStandbys)
{
	PGSQL *pgsql = &monitor->pgsql;
	const char *sql =
		"SELECT * FROM pgautofailover.create_formation($1, $2, $3, $4, $5)";
	int paramCount = 5;
	Oid paramTypes[5] = { TEXTOID, TEXTOID, TEXTOID, BOOLOID, INT4OID };
	const char *paramValues[5];

	paramValues[0] = formation;
	paramValues[1] = kind;
	paramValues[2] = dbname;
	paramValues[3] = hasSecondary ? "true" : "false";
	paramValues[4] = intToString(numberSyncStandbys).strValue;

	if (!pgsql_execute_with_params(pgsql, sql,
								   paramCount, paramTypes, paramValues,
								   NULL, NULL))
	{
		log_error("Failed to create formation \"%s\" of kind \"%s\", "
				  "see previous lines for details.",
				  formation, kind);
		return false;
	}

	/* disconnect from PostgreSQL now */
	pgsql_finish(&monitor->pgsql);


	return true;
}


/*
 * monitor_enable_secondary_for_formation enables secondaries for the given
 * formation
 */
bool
monitor_enable_secondary_for_formation(Monitor *monitor, const char *formation)
{
	PGSQL *pgsql = &monitor->pgsql;
	const char *sql = "SELECT * FROM pgautofailover.enable_secondary($1)";
	int paramCount = 1;
	Oid paramTypes[1] = { TEXTOID };
	const char *paramValues[1];

	paramValues[0] = formation;

	if (!pgsql_execute_with_params(pgsql, sql,
								   paramCount, paramTypes, paramValues,
								   NULL, NULL))
	{
		log_error("Failed to enable secondaries on formation \"%s\", "
				  "see previous lines for details.",
				  formation);
		return false;
	}

	/* disconnect from PostgreSQL now */
	pgsql_finish(&monitor->pgsql);

	return true;
}


/*
 * monitor_disable_secondary_for_formation disables secondaries for the given
 * formation. This requires no secondaries to be currently in the formation,
 * function will report an error on the monitor due to an execution error of
 * pgautofailover.disable_secondary when there are still secondaries in the
 * cluster, or more precise nodes that are not in 'sinlge' state.
 */
bool
monitor_disable_secondary_for_formation(Monitor *monitor, const char *formation)
{
	PGSQL *pgsql = &monitor->pgsql;
	const char *sql = "SELECT * FROM pgautofailover.disable_secondary($1)";
	int paramCount = 1;
	Oid paramTypes[1] = { TEXTOID };
	const char *paramValues[1];

	paramValues[0] = formation;

	if (!pgsql_execute_with_params(pgsql, sql,
								   paramCount, paramTypes, paramValues,
								   NULL, NULL))
	{
		log_error("Failed to disable secondaries on formation \"%s\", "
				  "see previous lines for details.",
				  formation);
		return false;
	}

	/* disconnect from PostgreSQL now */
	pgsql_finish(&monitor->pgsql);

	return true;
}


/*
 * monitor_drop_formation calls the SQL API on the monitor to drop formation.
 */
bool
monitor_drop_formation(Monitor *monitor, char *formation)
{
	PGSQL *pgsql = &monitor->pgsql;
	const char *sql = "SELECT * FROM pgautofailover.drop_formation($1)";
	int paramCount = 1;
	Oid paramTypes[1] = { TEXTOID };
	const char *paramValues[1];

	paramValues[0] = formation;

	if (!pgsql_execute_with_params(pgsql, sql,
								   paramCount, paramTypes, paramValues,
								   NULL, NULL))
	{
		log_error("Failed to drop formation \"%s\", "
				  "see previous lines for details.",
				  formation);
		return false;
	}

	/* disconnect from PostgreSQL now */
	pgsql_finish(&monitor->pgsql);

	return true;
}


/*
 * monitor_formation_uri calls the SQL API on the monitor that returns the
 * connection string that can be used by applications to connect to the
 * formation.
 */
bool
monitor_formation_uri(Monitor *monitor,
					  const char *formation,
					  const SSLOptions *ssl,
					  char *connectionString,
					  size_t size)
{
	SingleValueResultContext context = { { 0 }, PGSQL_RESULT_STRING, false };
	PGSQL *pgsql = &monitor->pgsql;
	const char *sql =
		"SELECT formation_uri FROM pgautofailover.formation_uri($1, $2, $3, $4)";
	int paramCount = 4;
	Oid paramTypes[4] = { TEXTOID, TEXTOID, TEXTOID, TEXTOID };
	const char *paramValues[4] = { 0 };

	paramValues[0] = formation;
	paramValues[1] = ssl->sslModeStr;
	paramValues[2] = ssl->caFile;
	paramValues[3] = ssl->crlFile;

	if (!pgsql_execute_with_params(pgsql, sql,
								   paramCount, paramTypes, paramValues,
								   &context, &parseSingleValueResult))
	{
		log_error("Failed to list the formation uri for \"%s\", "
				  "see previous lines for details.",
				  formation);
		return false;
	}

	if (!context.parsedOk)
	{
		/* errors have already been logged */
		return false;
	}

	if (context.strVal == NULL || strcmp(context.strVal, "") == 0)
	{
		log_error("Formation \"%s\" currently has no nodes in group 0",
				  formation);
		return false;
	}

	strlcpy(connectionString, context.strVal, size);

	/* disconnect from PostgreSQL now */
	pgsql_finish(&monitor->pgsql);

	return true;
}


/*
 * monitor_print_every_formation_uri prints a table of all our connection
 * strings: first the monitor URI itself, and then one line per formation.
 */
bool
monitor_print_every_formation_uri(Monitor *monitor, const SSLOptions *ssl)
{
	FormationURIParseContext context = { 0 };
	PGSQL *pgsql = &monitor->pgsql;
	const char *sql =
		"SELECT 'monitor', 'monitor', $1 "
		" UNION ALL "
		"SELECT 'formation', formationid, formation_uri "
		"  FROM pgautofailover.formation, "
		"       pgautofailover.formation_uri(formation.formationid, $2, $3, $4)";

	int paramCount = 4;
	Oid paramTypes[4] = { TEXTOID, TEXTOID, TEXTOID, TEXTOID };
	const char *paramValues[4];

	paramValues[0] = monitor->pgsql.connectionString;
	paramValues[1] = ssl->sslModeStr;
	paramValues[2] = ssl->caFile;
	paramValues[3] = ssl->crlFile;

	context.parsedOK = false;

	if (!pgsql_execute_with_params(pgsql, sql,
								   paramCount, paramTypes, paramValues,
								   &context, &printFormationURI))
	{
		log_error("Failed to list the formation uri, "
				  "see previous lines for details.");
		return false;
	}

	if (!context.parsedOK)
	{
		/* errors have already been logged */
		return false;
	}

	/* disconnect from PostgreSQL now */
	pgsql_finish(&monitor->pgsql);

	return true;
}


/*
 * monitor_print_every_formation_uri_as_json prints all our connection strings
 * in the JSON format: first the monitor URI itself, and then one line per
 * formation.
 */
bool
monitor_print_every_formation_uri_as_json(Monitor *monitor,
										  const SSLOptions *ssl,
										  FILE *stream)
{
	SingleValueResultContext context = { { 0 }, PGSQL_RESULT_STRING, false };
	PGSQL *pgsql = &monitor->pgsql;
	const char *sql =
		"WITH formation(type, name, uri) AS ( "
		"SELECT 'monitor', 'monitor', $1 "
		" UNION ALL "
		"SELECT 'formation', formationid, formation_uri "
		"  FROM pgautofailover.formation, "
		"       pgautofailover.formation_uri(formation.formationid, $2, $3, $4)"
		") "
		"SELECT jsonb_pretty(jsonb_agg(row_to_json(formation))) FROM formation";

	int paramCount = 4;
	Oid paramTypes[4] = { TEXTOID, TEXTOID, TEXTOID, TEXTOID };
	const char *paramValues[4];

	paramValues[0] = monitor->pgsql.connectionString;
	paramValues[1] = ssl->sslModeStr;
	paramValues[2] = ssl->caFile;
	paramValues[3] = ssl->crlFile;

	if (!pgsql_execute_with_params(pgsql, sql,
								   paramCount, paramTypes, paramValues,
								   &context, &parseSingleValueResult))
	{
		log_error("Failed to list the formation uri, "
				  "see previous lines for details.");
		return false;
	}

	if (!context.parsedOk)
	{
		/* errors have already been logged */
		return false;
	}

	/* disconnect from PostgreSQL now */
	pgsql_finish(&monitor->pgsql);

	fformat(stream, "%s\n", context.strVal);

	return true;
}


/*
 * printFormationURI loops over the results of the SQL query in
 * monitor_print_every_formation_uri and outputs the result in table like
 * format.
 */
static void
printFormationURI(void *ctx, PGresult *result)
{
	FormationURIParseContext *context = (FormationURIParseContext *) ctx;
	int currentTupleIndex = 0;
	int nTuples = PQntuples(result);

	int index = 0;
	int maxFormationNameSize = 7;   /* "monitor" */
	char formationNameSeparator[BUFSIZE] = { 0 };

	log_trace("printFormationURI: %d tuples", nTuples);

	if (PQnfields(result) != 3)
	{
		log_error("Query returned %d columns, expected 3", PQnfields(result));
		context->parsedOK = false;
		return;
	}

	/*
	 * Dynamically adjust our display output to the length of the longer
	 * nodename in the result set
	 */
	for (currentTupleIndex = 0; currentTupleIndex < nTuples; currentTupleIndex++)
	{
		int size = strlen(PQgetvalue(result, currentTupleIndex, 1));

		if (size > maxFormationNameSize)
		{
			maxFormationNameSize = size;
		}
	}

	/* create the visual separator for the formation name too */
	for (index = 0; index < maxFormationNameSize; index++)
	{
		formationNameSeparator[index] = '-';
	}

	fformat(stdout, "%10s | %*s | %s\n",
			"Type", maxFormationNameSize, "Name", "Connection String");
	fformat(stdout, "%10s-+-%*s-+-%s\n",
			"----------", maxFormationNameSize, formationNameSeparator,
			"------------------------------");

	for (currentTupleIndex = 0; currentTupleIndex < nTuples; currentTupleIndex++)
	{
		char *type = PQgetvalue(result, currentTupleIndex, 0);
		char *name = PQgetvalue(result, currentTupleIndex, 1);
		char *URI = PQgetvalue(result, currentTupleIndex, 2);

		fformat(stdout, "%10s | %*s | %s\n",
				type, maxFormationNameSize, name, URI);
	}
	fformat(stdout, "\n");

	context->parsedOK = true;
}


/*
 * monitor_synchronous_standby_names returns the value for the Postgres
 * parameter "synchronous_standby_names" to use for a given group. The setting
 * is computed on the monitor depending on the current values of the formation
 * number_sync_standbys and each node's candidate priority and replication
 * quorum properties.
 */
bool
monitor_synchronous_standby_names(Monitor *monitor,
								  char *formation, int groupId,
								  char *synchronous_standby_names, int size)
{
	PGSQL *pgsql = &monitor->pgsql;
	SingleValueResultContext context = { { 0 }, PGSQL_RESULT_STRING, false };

	const char *sql =
		"select pgautofailover.synchronous_standby_names($1, $2)";

	int paramCount = 2;
	Oid paramTypes[2] = { TEXTOID, INT4OID };
	const char *paramValues[2] = { 0 };
	IntString myGroupIdString = intToString(groupId);

	paramValues[0] = formation;
	paramValues[1] = myGroupIdString.strValue;

	if (!pgsql_execute_with_params(pgsql, sql,
								   paramCount, paramTypes, paramValues,
								   &context, &parseSingleValueResult))
	{
		log_error("Failed to get the synchronous_standby_names setting value "
				  " from the monitor for formation %s and group %d",
				  formation, groupId);
		return false;
	}

	/* disconnect from PostgreSQL now */
	pgsql_finish(&monitor->pgsql);

	if (!context.parsedOk)
	{
		log_error("Failed to get the synchronous_standby_names setting value "
				  " from the monitor for formation %s and group %d,"
				  "see above for details",
				  formation, groupId);
		return false;
	}

	strlcpy(synchronous_standby_names, context.strVal, size);

	return true;
}


/*
 * monitor_set_nodename sets the nodename on the monitor, using a simple SQL
 * update command.
 */
bool
monitor_set_nodename(Monitor *monitor, int nodeId, const char *nodename)
{
	PGSQL *pgsql = &monitor->pgsql;
	const char *sql = "SELECT * FROM pgautofailover.set_node_nodename($1, $2)";
	int paramCount = 2;
	Oid paramTypes[2] = { INT8OID, TEXTOID };
	const char *paramValues[2];

	NodeAddress node = { 0 };
	NodeAddressParseContext parseContext = { { 0 }, &node, false };

	paramValues[0] = intToString(nodeId).strValue;
	paramValues[1] = nodename;

	if (!pgsql_execute_with_params(pgsql, sql,
								   paramCount, paramTypes, paramValues,
								   &parseContext, parseNodeResult))
	{
		log_error("Failed to set_node_nodename of node %d from the monitor",
				  nodeId);
		return false;
	}

	/* disconnect from PostgreSQL now */
	pgsql_finish(&monitor->pgsql);

	if (!parseContext.parsedOK)
	{
		log_error(
			"Failed to set node %d nodename to \"%s\" on the monitor "
			"because it returned an unexpected result. "
			"See previous line for details.",
			nodeId, nodename);
		return false;
	}

	return true;
}


/*
 * monitor_set_node_system_identifier sets the node's sysidentifier column on
 * the monitor.
 */
bool
monitor_set_node_system_identifier(Monitor *monitor,
								   int nodeId,
								   uint64_t system_identifier)
{
	PGSQL *pgsql = &monitor->pgsql;
	const char *sql =
		"SELECT * FROM pgautofailover.set_node_system_identifier($1, $2)";
	int paramCount = 2;
	Oid paramTypes[2] = { INT8OID, INT8OID };
	const char *paramValues[2];

	NodeAddress node = { 0 };
	NodeAddressParseContext parseContext = { { 0 }, &node, false };

	paramValues[0] = intToString(nodeId).strValue;
	paramValues[1] = intToString(system_identifier).strValue;

	if (!pgsql_execute_with_params(pgsql, sql,
								   paramCount, paramTypes, paramValues,
								   &parseContext, parseNodeResult))
	{
		log_error("Failed to set_node_system_identifier of node %d "
				  "from the monitor", nodeId);
		return false;
	}

	/* disconnect from PostgreSQL now */
	pgsql_finish(&monitor->pgsql);

	if (!parseContext.parsedOK)
	{
		log_error(
			"Failed to set node %d sysidentifier to \"%" PRIu64 "\""
																" on the monitor because it returned an unexpected result. "
																"See previous line for details.",
			nodeId, system_identifier);
		return false;
	}

	return true;
}


/*
 * parseCoordinatorNode parses a hostname and a port from the libpq result and
 * writes it to the NodeAddressParseContext pointed to by ctx. This is about
 * the same as parseNode: the only difference is that an empty result set is
 * not an error condition in parseCoordinatorNode.
 */
static void
parseCoordinatorNode(void *ctx, PGresult *result)
{
	NodeAddressParseContext *context = (NodeAddressParseContext *) ctx;
	char *value = NULL;
	int hostLength = 0;

	/* no rows, set the node to NULL, return */
	if (PQntuples(result) == 0)
	{
		context->node = NULL;
		context->parsedOK = true;
		return;
	}

	/* we have rows: we accept only one */
	if (PQntuples(result) != 1)
	{
		log_error("Query returned %d rows, expected 1", PQntuples(result));
		context->parsedOK = false;
		return;
	}

	if (PQnfields(result) != 2)
	{
		log_error("Query returned %d columns, expected 2", PQnfields(result));
		context->parsedOK = false;
		return;
	}

	if (PQgetisnull(result, 0, 0) || PQgetisnull(result, 0, 1))
	{
		log_error("Hostname or port returned by monitor is NULL");
		context->parsedOK = false;
		return;
	}

	value = PQgetvalue(result, 0, 0);
	hostLength = strlcpy(context->node->host, value, _POSIX_HOST_NAME_MAX);
	if (hostLength >= _POSIX_HOST_NAME_MAX)
	{
		log_error("Hostname \"%s\" returned by monitor is %d characters, "
				  "the maximum supported by pg_autoctl is %d",
				  value, hostLength, _POSIX_HOST_NAME_MAX - 1);
		context->parsedOK = false;
		return;
	}

	value = PQgetvalue(result, 0, 1);
	if (!stringToInt(value, &context->node->port) || context->node->port == 0)
	{
		log_error("Invalid port number \"%s\" returned by monitor", value);
		context->parsedOK = false;
	}

	context->parsedOK = true;
}


/*
 * monitor_start_maintenance calls the pgautofailover.start_maintenance(node,
 * port) on the monitor, so that the monitor assigns the MAINTENANCE_STATE at
 * the next call to node_active().
 */
bool
monitor_start_maintenance(Monitor *monitor, char *host, int port)
{
	SingleValueResultContext context = { { 0 }, PGSQL_RESULT_BOOL, false };
	PGSQL *pgsql = &monitor->pgsql;
	const char *sql = "SELECT pgautofailover.start_maintenance($1, $2)";
	int paramCount = 2;
	Oid paramTypes[2] = { TEXTOID, INT4OID };
	const char *paramValues[2];

	paramValues[0] = host;
	paramValues[1] = intToString(port).strValue;

	if (!pgsql_execute_with_params(pgsql, sql,
								   paramCount, paramTypes, paramValues,
								   &context, &parseSingleValueResult))
	{
		log_error("Failed to start_maintenance of node %s:%d from the monitor",
				  host, port);
		return false;
	}

	if (!context.parsedOk)
	{
		log_error("Failed to start_maintenance of node %s:%d from the monitor: "
				  "could not parse monitor's result.", host, port);
		return false;
	}

	return context.boolVal;
}


/*
 * monitor_stop_maintenance calls the pgautofailover.start_maintenance(node,
 * port) on the monitor, so that the monitor assigns the CATCHINGUP_STATE at
 * the next call to node_active().
 */
bool
monitor_stop_maintenance(Monitor *monitor, char *host, int port)
{
	SingleValueResultContext context = { { 0 }, PGSQL_RESULT_BOOL, false };
	PGSQL *pgsql = &monitor->pgsql;
	const char *sql = "SELECT pgautofailover.stop_maintenance($1, $2)";
	int paramCount = 2;
	Oid paramTypes[2] = { TEXTOID, INT4OID };
	const char *paramValues[2];

	paramValues[0] = host;
	paramValues[1] = intToString(port).strValue;

	if (!pgsql_execute_with_params(pgsql, sql,
								   paramCount, paramTypes, paramValues,
								   &context, &parseSingleValueResult))
	{
		log_error("Failed to stop_maintenance of node %s:%d from the monitor",
				  host, port);
		return false;
	}

	if (!context.parsedOk)
	{
		log_error("Failed to stop_maintenance of node %s:%d from the monitor: "
				  "could not parse monitor's result.", host, port);
		return false;
	}

	return context.boolVal;
}


/*
 * monitor_get_notifications listens to notifications from the monitor.
 *
 * Use the select(2) facility to check if something is ready to be read on the
 * PQconn socket for us. When it's the case, return the next notification
 * message from the "state" channel. Other channel messages are sent to the log
 * directly.
 *
 * When the function returns true, it's safe for the caller to sleep, otherwise
 * it's expected that the caller keeps polling the results to drain the queue
 * of notifications received from the previous calls loop.
 */
bool
monitor_get_notifications(Monitor *monitor)
{
	PGconn *connection = monitor->pgsql.connection;
	PGnotify *notify;
	int sock;
	fd_set input_mask;

	if (connection == NULL)
	{
		log_warn("Lost connection.");
		return false;
	}

	/*
	 * It looks like we are violating modularity of the code, when we are
	 * following Postgres documentation and examples:
	 *
	 * https://www.postgresql.org/docs/current/libpq-example.html#LIBPQ-EXAMPLE-2
	 */
	sock = PQsocket(connection);

	if (sock < 0)
	{
		return false;   /* shouldn't happen */
	}
	FD_ZERO(&input_mask);
	FD_SET(sock, &input_mask);

	if (select(sock + 1, &input_mask, NULL, NULL, NULL) < 0)
	{
		/* it might be interrupted by a signal we know how to handle */
		if (asked_to_reload || asked_to_stop || asked_to_stop_fast)
		{
			return true;
		}
		else
		{
			log_warn("Failed to get monitor notifications: select(): %m");
			return false;
		}
	}

	/* Now check for input */
	PQconsumeInput(connection);
	while ((notify = PQnotifies(connection)) != NULL)
	{
		if (strcmp(notify->relname, "log") == 0)
		{
			log_info("%s", notify->extra);
		}
		else if (strcmp(notify->relname, "state") == 0)
		{
			StateNotification notification = { 0 };

			log_debug("received \"%s\"", notify->extra);

			/* the parsing scribbles on the message, make a copy now */
			strlcpy(notification.message, notify->extra, BUFSIZE);

			/* errors are logged by parse_state_notification_message */
			if (parse_state_notification_message(&notification))
			{
				log_info("New state for node %d (%s:%d) in formation \"%s\": "
						 "%s/%s",
						 notification.nodeId,
						 notification.nodeName,
						 notification.nodePort,
						 notification.formationId,
						 NodeStateToString(notification.reportedState),
						 NodeStateToString(notification.goalState));
			}
		}
		else
		{
			log_warn("BUG: received unknown notification on channel \"%s\": %s",
					 notify->relname, notify->extra);
		}

		PQfreemem(notify);
		PQconsumeInput(connection);
	}

	return true;
}


/*
 * monitor_wait_until_primary_applied_settings receives notifications and
 * watches for the following "apply_settings" set of transitions:
 *
 *  - primary/apply_settings
 *  - apply_settings/apply_settings
 *  - apply_settings/primary
 *  - primary/primary
 *
 * If we lose the monitor connection while watching for the transition steps
 * then we stop watching. It's a best effort attempt at having the CLI be
 * useful for its user, the main one being the test suite.
 */
bool
monitor_wait_until_primary_applied_settings(Monitor *monitor,
											const char *formation)
{
	PGconn *connection = monitor->pgsql.connection;
	bool applySettingsTransitionInProgress = false;
	bool applySettingsTransitionDone = false;

	uint64_t start = time(NULL);

	if (connection == NULL)
	{
		log_warn("Lost connection.");
		return false;
	}

	log_info("Waiting for the settings to have been applied to "
			 "the monitor and primary node");

	while (!applySettingsTransitionDone)
	{
		/* Sleep until something happens on the connection. */
		int sock;
		fd_set input_mask;
		PGnotify *notify;

		uint64_t now = time(NULL);

		if ((now - start) > PG_AUTOCTL_LISTEN_NOTIFICATIONS_TIMEOUT)
		{
			log_error("Failed to receive monitor's notifications that the "
					  "settings have been applied");
			break;
		}

		/*
		 * It looks like we are violating modularity of the code, when we are
		 * following Postgres documentation and examples:
		 *
		 * https://www.postgresql.org/docs/current/libpq-example.html#LIBPQ-EXAMPLE-2
		 */
		sock = PQsocket(connection);

		if (sock < 0)
		{
			return false;   /* shouldn't happen */
		}
		FD_ZERO(&input_mask);
		FD_SET(sock, &input_mask);

		if (select(sock + 1, &input_mask, NULL, NULL, NULL) < 0)
		{
			log_warn("select() failed: %m");
			return false;
		}

		/* Now check for input */
		PQconsumeInput(connection);
		while ((notify = PQnotifies(connection)) != NULL)
		{
			StateNotification notification = { 0 };

			uint64_t now = time(NULL);

			if ((now - start) > PG_AUTOCTL_LISTEN_NOTIFICATIONS_TIMEOUT)
			{
				/* errors are handled in the main loop */
				break;
			}

			if (strcmp(notify->relname, "state") != 0)
			{
				log_warn("%s: %s", notify->relname, notify->extra);
				continue;
			}

			log_debug("received \"%s\"", notify->extra);

			/* the parsing scribbles on the message, make a copy now */
			strlcpy(notification.message, notify->extra, BUFSIZE);

			/* errors are logged by parse_state_notification_message */
			if (!parse_state_notification_message(&notification))
			{
				log_warn("Failed to parse notification message \"%s\"",
						 notify->extra);
				continue;
			}

			/* filter notifications for our own formation */
			if (strcmp(notification.formationId, formation) != 0)
			{
				continue;
			}

			if (notification.reportedState == PRIMARY_STATE &&
				notification.goalState == APPLY_SETTINGS_STATE)
			{
				applySettingsTransitionInProgress = true;

				log_debug("step 1/4: primary node %d (%s:%d) is assigned \"%s\"",
						  notification.nodeId,
						  notification.nodeName,
						  notification.nodePort,
						  NodeStateToString(notification.goalState));
			}
			else if (notification.reportedState == APPLY_SETTINGS_STATE &&
					 notification.goalState == APPLY_SETTINGS_STATE)
			{
				applySettingsTransitionInProgress = true;

				log_debug("step 2/4: primary node %d (%s:%d) reported \"%s\"",
						  notification.nodeId,
						  notification.nodeName,
						  notification.nodePort,
						  NodeStateToString(notification.reportedState));
			}
			else if (notification.reportedState == APPLY_SETTINGS_STATE &&
					 notification.goalState == PRIMARY_STATE)
			{
				applySettingsTransitionInProgress = true;

				log_debug("step 3/4: primary node %d (%s:%d) is assigned \"%s\"",
						  notification.nodeId,
						  notification.nodeName,
						  notification.nodePort,
						  NodeStateToString(notification.goalState));
			}
			else if (applySettingsTransitionInProgress &&
					 notification.reportedState == PRIMARY_STATE &&
					 notification.goalState == PRIMARY_STATE)
			{
				applySettingsTransitionDone = true;

				log_debug("step 4/4: primary node %d (%s:%d) reported \"%s\"",
						  notification.nodeId,
						  notification.nodeName,
						  notification.nodePort,
						  NodeStateToString(notification.reportedState));
			}

			/* prepare next iteration */
			PQfreemem(notify);
			PQconsumeInput(connection);
		}
	}

	/* disconnect from monitor */
	pgsql_finish(&monitor->pgsql);

	return applySettingsTransitionDone;
}


/*
 * monitor_wait_until_some_node_reported_state receives notifications and
 * watches for a new node to be reported with the given targetState.
 *
 * If we lose the monitor connection while watching for the transition steps
 * then we stop watching. It's a best effort attempt at having the CLI be
 * useful for its user, the main one being the test suite.
 */
bool
monitor_wait_until_some_node_reported_state(Monitor *monitor,
											const char *formation,
											int groupId,
											NodeState targetState)
{
	PGconn *connection = monitor->pgsql.connection;
	NodeAddressArray nodesArray = { 0 };
	bool failoverIsDone = false;

	uint64_t start = time(NULL);

	int maxNodeNameSize = 5;    /* strlen("Name") + 1, the header */
	char nameSeparatorHeader[BUFSIZE] = { 0 };

	if (connection == NULL)
	{
		log_warn("Lost connection.");
		return false;
	}

	log_info("Listening monitor notifications about state changes "
			 "in formation \"%s\" and group %d",
			 formation, groupId);
	log_info("Following table displays times when notifications are received");

	if (!monitor_get_nodes(monitor,
						   (char *) formation,
						   groupId,
						   &nodesArray))
	{
		/* ignore the error, use an educated guess for the max size */
		log_warn("Failed to get_nodes() on the monitor");
		maxNodeNameSize = 25;
	}

	maxNodeNameSize = MaxNodeNameSizeInNodesArray(&nodesArray);
	(void) prepareNodeNameSeparator(nameSeparatorHeader, maxNodeNameSize);

	fformat(stdout, "%8s | %3s | %*s | %6s | %19s | %19s\n",
			"Time", "ID", maxNodeNameSize, "Host", "Port",
			"Current State", "Assigned State");

	fformat(stdout, "%8s-+-%3s-+-%*s-+-%6s-+-%19s-+-%19s\n",
			"--------", "---", maxNodeNameSize, nameSeparatorHeader,
			"------", "-------------------", "-------------------");

	while (!failoverIsDone)
	{
		/* Sleep until something happens on the connection. */
		int sock;
		fd_set input_mask;
		PGnotify *notify;

		uint64_t now = time(NULL);

		if ((now - start) > PG_AUTOCTL_LISTEN_NOTIFICATIONS_TIMEOUT)
		{
			log_error("Failed to receive monitor's notifications");
			break;
		}

		/*
		 * It looks like we are violating modularity of the code, when we are
		 * following Postgres documentation and examples:
		 *
		 * https://www.postgresql.org/docs/current/libpq-example.html#LIBPQ-EXAMPLE-2
		 */
		sock = PQsocket(connection);

		if (sock < 0)
		{
			log_error("Failed to get the connection socket with PQsocket()");
			return false;   /* shouldn't happen */
		}
		FD_ZERO(&input_mask);
		FD_SET(sock, &input_mask);

		if (select(sock + 1, &input_mask, NULL, NULL, NULL) < 0)
		{
			log_warn("select() failed: %m");
			return false;
		}

		/* Now check for input */
		PQconsumeInput(connection);
		while ((notify = PQnotifies(connection)) != NULL)
		{
			StateNotification notification = { 0 };

			uint64_t now = time(NULL);
			char timestring[MAXCTIMESIZE];

			if ((now - start) > PG_AUTOCTL_LISTEN_NOTIFICATIONS_TIMEOUT)
			{
				/* errors are handled in the main loop */
				break;
			}

			if (strcmp(notify->relname, "state") != 0)
			{
				log_warn("%s: %s", notify->relname, notify->extra);
				continue;
			}

			log_debug("received \"%s\"", notify->extra);

			/* the parsing scribbles on the message, make a copy now */
			strlcpy(notification.message, notify->extra, BUFSIZE);

			/* errors are logged by parse_state_notification_message */
			if (!parse_state_notification_message(&notification))
			{
				log_warn("Failed to parse notification message \"%s\"",
						 notify->extra);
				continue;
			}

			/* filter notifications for our own formation */
			if (strcmp(notification.formationId, formation) != 0 ||
				notification.groupId != groupId)
			{
				continue;
			}

			/* format the current time to be user-friendly */
			epoch_to_string(now, timestring);

			/* "Wed Jun 30 21:49:08 1993" -> "21:49:08" */
			timestring[11 + 8] = '\0';

			fformat(stdout, "%8s | %3d | %*s | %6d | %19s | %19s\n",
					timestring + 11,
					notification.nodeId, maxNodeNameSize,
					notification.nodeName,
					notification.nodePort,
					NodeStateToString(notification.reportedState),
					NodeStateToString(notification.goalState));

			if (notification.goalState == targetState &&
				notification.reportedState == targetState)
			{
				failoverIsDone = true;
				break;
			}

			/* prepare next iteration */
			PQfreemem(notify);
			PQconsumeInput(connection);
		}
	}

	/* disconnect from monitor */
	pgsql_finish(&monitor->pgsql);

	return failoverIsDone;
}


/*
 * monitor_get_extension_version gets the current extension version from the
 * Monitor's Postgres catalog pg_available_extensions.
 */
bool
monitor_get_extension_version(Monitor *monitor, MonitorExtensionVersion *version)
{
	MonitorExtensionVersionParseContext context = { { 0 }, version, false };
	PGSQL *pgsql = &monitor->pgsql;
	const char *sql =
		"SELECT default_version, installed_version"
		"  FROM pg_available_extensions WHERE name = $1";
	int paramCount = 1;
	Oid paramTypes[1] = { TEXTOID };
	const char *paramValues[1];

	paramValues[0] = PG_AUTOCTL_MONITOR_EXTENSION_NAME;

	if (!pgsql_execute_with_params(pgsql, sql,
								   paramCount, paramTypes, paramValues,
								   &context, &parseExtensionVersion))
	{
		log_error("Failed to get the current version for extension \"%s\", "
				  "see previous lines for details.",
				  PG_AUTOCTL_MONITOR_EXTENSION_NAME);
		return false;
	}

	if (!context.parsedOK)
	{
		/* errors have already been logged */
		return false;
	}

	/* disconnect from PostgreSQL now */
	pgsql_finish(&monitor->pgsql);

	return true;
}


/*
 * parseExtensionVersion parses the resultset of a query on the Postgres
 * pg_available_extension_versions catalogs.
 */
static void
parseExtensionVersion(void *ctx, PGresult *result)
{
	MonitorExtensionVersionParseContext *context =
		(MonitorExtensionVersionParseContext *) ctx;

	char *value = NULL;
	int length = -1;

	/* we have rows: we accept only one */
	if (PQntuples(result) != 1)
	{
		log_error("Query returned %d rows, expected 1", PQntuples(result));
		context->parsedOK = false;
		return;
	}

	if (PQnfields(result) != 2)
	{
		log_error("Query returned %d columns, expected 2", PQnfields(result));
		context->parsedOK = false;
		return;
	}

	if (PQgetisnull(result, 0, 0) || PQgetisnull(result, 0, 1))
	{
		log_error("default_version or installed_version for extension \"%s\" "
				  "is NULL ", PG_AUTOCTL_MONITOR_EXTENSION_NAME);
		context->parsedOK = false;
		return;
	}

	value = PQgetvalue(result, 0, 0);
	length = strlcpy(context->version->defaultVersion, value, BUFSIZE);
	if (length >= BUFSIZE)
	{
		log_error("default_version \"%s\" returned by monitor is %d characters, "
				  "the maximum supported by pg_autoctl is %d",
				  value, length, BUFSIZE - 1);
		context->parsedOK = false;
		return;
	}

	value = PQgetvalue(result, 0, 1);
	length = strlcpy(context->version->installedVersion, value, BUFSIZE);
	if (length >= BUFSIZE)
	{
		log_error("installed_version \"%s\" returned by monitor is %d characters, "
				  "the maximum supported by pg_autoctl is %d",
				  value, length, BUFSIZE - 1);
		context->parsedOK = false;
		return;
	}

	context->parsedOK = true;
}


/*
 * monitor_extension_update executes ALTER EXTENSION ... UPDATE TO ...
 */
bool
monitor_extension_update(Monitor *monitor, const char *targetVersion)
{
	PGSQL *pgsql = &monitor->pgsql;

	return pgsql_alter_extension_update_to(pgsql,
										   PG_AUTOCTL_MONITOR_EXTENSION_NAME,
										   targetVersion);
}


/*
 * monitor_ensure_extension_version checks that we are running a extension
 * version on the monitor that we are compatible with in pg_autoctl. If that's
 * not the case, we blindly try to update the extension version on the monitor
 * to the target version we have in our default.h.
 *
 * NOTE: we don't check here if the update is an upgrade or a downgrade, we
 * rely on the extension's update path to be free of downgrade paths (such as
 * pgautofailover--1.2--1.1.sql).
 */
bool
monitor_ensure_extension_version(Monitor *monitor,
								 MonitorExtensionVersion *version)
{
	const char *extensionVersion = PG_AUTOCTL_EXTENSION_VERSION;
	char envExtensionVersion[MAXPGPATH];

	/* in test environment, we can export any target version we want */
	if (env_exists(PG_AUTOCTL_DEBUG) && env_exists(PG_AUTOCTL_EXTENSION_VERSION_VAR))
	{
		if (!get_env_copy(PG_AUTOCTL_EXTENSION_VERSION_VAR, envExtensionVersion,
						  MAXPGPATH))
		{
			/* errors have already been logged */
			return false;
		}
		extensionVersion = envExtensionVersion;
		log_debug("monitor_ensure_extension_version targets extension "
				  "version \"%s\" - as per environment.",
				  extensionVersion);
	}

	if (!monitor_get_extension_version(monitor, version))
	{
		log_fatal("Failed to check version compatibility with the monitor "
				  "extension \"%s\", see above for details",
				  PG_AUTOCTL_MONITOR_EXTENSION_NAME);
		return false;
	}

	if (strcmp(version->installedVersion, extensionVersion) != 0)
	{
		Monitor dbOwnerMonitor = { 0 };

		log_warn("This version of pg_autoctl requires the extension \"%s\" "
				 "version \"%s\" to be installed on the monitor, current "
				 "version is \"%s\".",
				 PG_AUTOCTL_MONITOR_EXTENSION_NAME,
				 extensionVersion,
				 version->installedVersion);

		/*
		 * Ok, let's try to update the extension then.
		 *
		 * For that we need to connect as the owner of the database, which was
		 * the current $USER at the time of the `pg_autoctl create monitor`
		 * command.
		 */
		if (!prepare_connection_to_current_system_user(monitor,
													   &dbOwnerMonitor))
		{
			log_error("Failed to update extension \"%s\" to version \"%s\": "
					  "failed prepare a connection string to the "
					  "monitor as the database owner",
					  PG_AUTOCTL_MONITOR_EXTENSION_NAME,
					  extensionVersion);
			return false;
		}

		if (!monitor_extension_update(&dbOwnerMonitor,
									  extensionVersion))
		{
			log_fatal("Failed to update extension \"%s\" to version \"%s\" "
					  "on the monitor, see above for details",
					  PG_AUTOCTL_MONITOR_EXTENSION_NAME,
					  extensionVersion);
			return false;
		}

		if (!monitor_get_extension_version(monitor, version))
		{
			log_fatal("Failed to check version compatibility with the monitor "
					  "extension \"%s\", see above for details",
					  PG_AUTOCTL_MONITOR_EXTENSION_NAME);
			return false;
		}

		log_info("Updated extension \"%s\" to version \"%s\"",
				 PG_AUTOCTL_MONITOR_EXTENSION_NAME,
				 version->installedVersion);

		return true;
	}

	/* just mention we checked, and it's ok */
	log_info("The version of extension \"%s\" is \"%s\" on the monitor",
			 PG_AUTOCTL_MONITOR_EXTENSION_NAME, version->installedVersion);

	return true;
}


/*
 * prepare_connection_to_current_system_user changes a given pguri to remove
 * its "user" connection parameter, filling in the pre-allocated keywords and
 * values string arrays.
 *
 * Postgres docs at the following address show 30 connection parameters, so the
 * arrays should allocate 31 entries at least. The last one is going to be
 * NULL.
 *
 *  https://www.postgresql.org/docs/current/libpq-connect.html
 */
static bool
prepare_connection_to_current_system_user(Monitor *source, Monitor *target)
{
	const char *keywords[41] = { 0 };
	const char *values[41] = { 0 };

	char *errmsg;
	PQconninfoOption *conninfo, *option;
	int argCount = 0;

	conninfo = PQconninfoParse(source->pgsql.connectionString, &errmsg);
	if (conninfo == NULL)
	{
		log_error("Failed to parse pguri \"%s\": %s",
				  source->pgsql.connectionString, errmsg);
		PQfreemem(errmsg);
		return false;
	}

	for (option = conninfo; option->keyword != NULL; option++)
	{
		if (strcmp(option->keyword, "user") == 0)
		{
			/* skip the user, $USER is what we want to use here */
			continue;
		}
		else if (option->val)
		{
			if (argCount == 40)
			{
				log_error("Failed to parse Postgres URI options: "
						  "pg_autoctl supports up to 40 options "
						  "and we are parsing more than that.");
				return false;
			}
			keywords[argCount] = option->keyword;
			values[argCount] = option->val;
			++argCount;
		}
	}
	keywords[argCount] = NULL;
	values[argCount] = NULL;

	/* open the connection now, and check that everything is ok */
	target->pgsql.connection = PQconnectdbParams(keywords, values, 0);

	/* Check to see that the backend connection was successfully made */
	if (PQstatus(target->pgsql.connection) != CONNECTION_OK)
	{
		log_error("Connection to database failed: %s",
				  PQerrorMessage(target->pgsql.connection));
		pgsql_finish(&(target->pgsql));
		PQconninfoFree(conninfo);
		return false;
	}

	PQconninfoFree(conninfo);

	return true;
}<|MERGE_RESOLUTION|>--- conflicted
+++ resolved
@@ -219,17 +219,10 @@
 	const char *sql =
 		groupId == -1
 		?
-<<<<<<< HEAD
 		"SELECT jsonb_pretty(coalesce(jsonb_agg(row_to_json(nodes)), '[]'))"
 		"  FROM pgautofailover.get_nodes($1) as nodes"
 		:
 		"SELECT jsonb_pretty(coalesce(jsonb_agg(row_to_json(nodes)), '[]'))"
-=======
-		"SELECT jsonb_pretty(jsonb_agg(row_to_json(nodes) ORDER BY node_id))"
-		"  FROM pgautofailover.get_nodes($1) as nodes"
-		:
-		"SELECT jsonb_pretty(jsonb_agg(row_to_json(nodes) ORDER BY node_id))"
->>>>>>> 19f9a6da
 		"  FROM pgautofailover.get_nodes($1, $2) as nodes";
 
 	int paramCount = 1;
@@ -369,17 +362,10 @@
 	const char *sql =
 		currentState == ANY_STATE
 		?
-<<<<<<< HEAD
 		"SELECT jsonb_pretty(coalesce(jsonb_agg(row_to_json(nodes)), '[]'))"
 		" FROM pgautofailover.get_other_nodes($1, $2) as nodes"
 		:
 		"SELECT jsonb_pretty(coalesce(jsonb_agg(row_to_json(nodes)), '[]'))"
-=======
-		"SELECT jsonb_pretty(jsonb_agg(row_to_json(nodes) ORDER BY node_id))"
-		" FROM pgautofailover.get_other_nodes($1, $2) as nodes"
-		:
-		"SELECT jsonb_pretty(jsonb_agg(row_to_json(nodes) ORDER BY node_id))"
->>>>>>> 19f9a6da
 		" FROM pgautofailover.get_other_nodes($1, $2, "
 		"$3::pgautofailover.replication_state) as nodes";
 
