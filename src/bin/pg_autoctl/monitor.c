--- conflicted
+++ resolved
@@ -280,11 +280,6 @@
 	PGSQL *pgsql = &monitor->pgsql;
 	const char *sql =
 		currentState == ANY_STATE
-<<<<<<< HEAD
-		? "SELECT * FROM pgautofailover.get_other_nodes($1, $2) ORDER BY node_id"
-		: "SELECT * FROM pgautofailover.get_other_nodes($1, $2, "
-		  "$3::pgautofailover.replication_state) ORDER BY node_id";
-=======
 		?
 		"SELECT * FROM pgautofailover.get_other_nodes($1, $2) "
 		"ORDER BY node_id"
@@ -292,7 +287,6 @@
 		"SELECT * FROM pgautofailover.get_other_nodes($1, $2, "
 		"$3::pgautofailover.replication_state) "
 		"ORDER BY node_id";
->>>>>>> 406da78b
 	int paramCount = 2;
 	Oid paramTypes[3] = { TEXTOID, INT4OID, TEXTOID };
 	const char *paramValues[3] = { 0 };
